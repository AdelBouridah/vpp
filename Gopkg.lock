--- conflicted
+++ resolved
@@ -10,7 +10,6 @@
 [[projects]]
   name = "git.fd.io/govpp.git"
   packages = [
-    ".",
     "adapter",
     "adapter/mock",
     "adapter/mock/binapi",
@@ -642,12 +641,6 @@
   packages = ["."]
   revision = "59fac5042749a5afb9af70e813da1dd5474f0167"
   version = "1.0.1"
-
-[[projects]]
-  branch = "master"
-  name = "github.com/kolo/xmlrpc"
-  packages = ["."]
-  revision = "0826b98aaa29c0766956cb40d45cf7482a597671"
 
 [[projects]]
   branch = "master"
@@ -828,11 +821,6 @@
   version = "v1.7.4-pre"
 
 [[projects]]
-  name = "github.com/nerdtakula/supervisor"
-  packages = ["."]
-  revision = "5bf894f54fd79a23fa965bf078b2a094a9d9e20b"
-
-[[projects]]
   name = "github.com/onsi/gomega"
   packages = [
     ".",
@@ -996,11 +984,6 @@
   version = "v1.29.0"
 
 [[projects]]
-  name = "github.com/safchain/ethtool"
-  packages = ["."]
-  revision = "7ff1ba29eca231991280817541cb3903f6be15d1"
-
-[[projects]]
   name = "github.com/satori/go.uuid"
   packages = ["."]
   revision = "f58768cc1a7a7e77a3bd49e98cdd21419399b6a3"
@@ -1057,12 +1040,13 @@
   version = "v1.20.0"
 
 [[projects]]
+  branch = "master"
   name = "github.com/vishvananda/netlink"
   packages = [
     ".",
     "nl"
   ]
-  revision = "d35d6b58e1cb692b27b94fc403170bf44058ac3e"
+  revision = "a2af46a09c21dd8b727a0f8912e559b8b484144d"
 
 [[projects]]
   branch = "master"
@@ -1628,10 +1612,6 @@
 [solve-meta]
   analyzer-name = "dep"
   analyzer-version = 1
-<<<<<<< HEAD
-  inputs-digest = "120edbc4ea38ee13621898b3fec28251d6ad687ce3ddf04e2040046476338715"
-=======
   inputs-digest = "1aa7c9167c4371caf3438d6bae685b4db9f8b6520512c5db70f1e86c88cf8f2e"
->>>>>>> 82ecb2d5
   solver-name = "gps-cdcl"
   solver-version = 1