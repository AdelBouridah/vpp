// Copyright (c) 2018 Cisco and/or its affiliates.
//
// Licensed under the Apache License, Version 2.0 (the "License");
// you may not use this file except in compliance with the License.
// You may obtain a copy of the License at:
//
//     http://www.apache.org/licenses/LICENSE-2.0
//
// Unless required by applicable law or agreed to in writing, software
// distributed under the License is distributed on an "AS IS" BASIS,
// WITHOUT WARRANTIES OR CONDITIONS OF ANY KIND, either express or implied.
// See the License for the specific language governing permissions and
// limitations under the License.

//go:generate protoc -I ./vppnode --gogo_out=plugins=grpc:./vppnode ./vppnode/vppnode.proto

package nodesync

import (
	"encoding/json"
	"fmt"
	"net"
	"sort"
	"strings"
	"sync"

	"github.com/gogo/protobuf/proto"

	"github.com/ligato/cn-infra/db/keyval"
	"github.com/ligato/cn-infra/infra"
	"github.com/ligato/cn-infra/servicelabel"

	controller "github.com/contiv/vpp/plugins/controller/api"
	"github.com/contiv/vpp/plugins/ksr"
	nodemodel "github.com/contiv/vpp/plugins/ksr/model/node"
	"github.com/contiv/vpp/plugins/nodesync/vppnode"
	"github.com/contiv/vpp/plugins/contivconf"
)

const (
	// maximum attempts NodeSync will make to allocate node ID.
	maxAllocationAttempts = 10
)

// NodeSync plugin implements synchronization between Kubernetes nodes running
// VPP vswitch using a key-value database (by default etcd). Specifically,
// it allocates the first free positive integer, starting with 1, as a cluster-wide
// node identifier, primarily used for IP allocations for endpoints inside this node
// that will not collide with other nodes.
// Furthermore, NodeSync publishes allocations/changes of the VPP-side of node IP
// address(es) - information that is not known to Kubernetes.
type NodeSync struct {
	Deps

	nodes Nodes // node name -> node info

	thisNode       *Node      // used for quick access to this node info
	thisNodeIDLock sync.Mutex // lock only protects thisNode pointer and thisNode.ID
}

// Deps lists dependencies of NodeSync.
type Deps struct {
	infra.PluginDeps

	ServiceLabel servicelabel.ReaderAPI
	EventLoop    controller.EventLoop
	DB           ClusterWideDB
}

// ClusterWideDB defines API that a DB client must provide for NodeSync to be able
// to allocate node IP and to publish node IPs to other nodes.
type ClusterWideDB interface {
	// OnConnect registers callback to be triggered once the (first) connection
	// to DB is established. If the connection is already established, the callback
	// should be called immediately (synchronously).
	OnConnect(callback func() error)
	// NewBroker creates a new instance of DB broker prefixing all keys with the
	// given prefix.
	NewBroker(prefix string) keyval.ProtoBroker
	// PutIfNotExists atomically puts given key-value pair into DB if there
	// is no value set for the key.
	PutIfNotExists(key string, value []byte) (succeeded bool, err error)
	// Close closes connection to DB and releases all allocated resources.
	Close() error
}

const allocationErrPrefix = "unable to allocate node ID: %v"

// errors thrown by NodeSync (not all of them):
var (
	errMissingDep         = fmt.Errorf("missing mandatory dependency")
	errWithoutDB          = fmt.Errorf(allocationErrPrefix, "database is not provided")
	errNoConnection       = fmt.Errorf(allocationErrPrefix, "database is not connected")
	errAllocLimitExceeded = fmt.Errorf(allocationErrPrefix, "max. attempt limit reached")
)

// Init checks the dependencies.
func (ns *NodeSync) Init() error {
	if ns.ServiceLabel == nil {
		return errMissingDep
	}
	return nil
}

// GetNodeID returns the integer ID allocated for this node.
// The method is thread-safe, but should not be called before the startup resync.
func (ns *NodeSync) GetNodeID() uint32 {
	ns.thisNodeIDLock.Lock()
	defer ns.thisNodeIDLock.Unlock()
	if ns.thisNode == nil {
		return 0
	}
	return ns.thisNode.ID
}

// PublishNodeIPs can be used to publish update about currently assigned
// node IPs of the given IP version on the VPP-side.
// The method is efficient enough that it can be called during every resync
// - only if something has really changed an update will be sent.
// The method should be called only from within the main event loop (not thread
// safe) and not before the startup resync.
<<<<<<< HEAD
func (ns *NodeSync) PublishNodeIPs(addresses contivconf.IPsWithNetworks, version contivconf.IPVersion) error {
=======
func (ns *NodeSync) PublishNodeIPs(addresses []*IPWithNetwork, version IPVersion) error {
	// do not publish if db is not connected
	dbIsConnected := false
	ns.DB.OnConnect(func() error {
		dbIsConnected = true
		return nil
	})
	if !dbIsConnected {
		return errNoConnection
	}

>>>>>>> d5eed8e7
	// build the list of addresses after the update
	var newAddrs contivconf.IPsWithNetworks

	// keep addresses of the other IP version intact
	for _, addr := range ns.thisNode.VppIPAddresses {
		var addrVersion contivconf.IPVersion
		if addr.Address.To4() != nil {
			addrVersion = contivconf.IPv4
		} else {
			addrVersion = contivconf.IPv6
		}
		if addrVersion != version {
			newAddrs = append(newAddrs, addr)
		}
	}

	for _, addr := range addresses {
		newAddrs = append(newAddrs, addr)
	}

	if equalAddrsWithNetworks(newAddrs, ns.thisNode.VppIPAddresses) {
		// no change
		return nil
	}

	// update
	ns.thisNode.VppIPAddresses = newAddrs
	vppNode := nodeToProto(ns.thisNode)
	broker := ns.newBroker()
	ns.Log.Infof("Publishing update of node's VPP IP addresses: %s", vppNode.String())
	err := broker.Put(vppnode.Key(ns.thisNode.ID), vppNode)
	if err != nil {
		// error treated as warning - if remote DB is momentarily not available,
		// the list of VPP IP addresses will be refreshed later during run-time
		// resync triggered by connection re-establishment.
		ns.Log.Warnf("Failed to publish node's VPP IP addresses: %v", err)
	}
	return nil
}

// GetAllNodes returns information about all nodes in the cluster.
// Methods should not be called before the startup resync.
// The method should be called only from within the main event loop (not thread
// safe) and not before the startup resync.
func (ns *NodeSync) GetAllNodes() Nodes {
	nodes := make(Nodes)
	for _, node := range ns.nodes {
		if node.ID == 0 {
			continue
		}
		nodes[node.Name] = node
	}
	return ns.nodes
}

// HandlesEvent selects database events - specifically DB entries related to node
// information.
func (ns *NodeSync) HandlesEvent(event controller.Event) bool {
	if _, isDBResync := event.(*controller.DBResync); isDBResync {
		return true
	}
	if ksChange, isKSChange := event.(*controller.KubeStateChange); isKSChange {
		switch ksChange.Resource {
		case nodemodel.NodeKeyword:
			// interested in the event only if management IP addresses have changed
			return !equalAddresses(
				ns.nodeMgmtAddresses(ksChange.PrevValue),
				ns.nodeMgmtAddresses(ksChange.NewValue))
		case vppnode.Keyword:
			// only interested in VppNode of other nodes
			return ksChange.Key != vppnode.Key(ns.thisNode.ID)
		default:
			// unhandled Kubernetes state change
			return false
		}
	}
	// unhandled event
	return false
}

// Resync during startup phase allocates or retrieves already allocated ID for this node.
// In the runtime, only status of other nodes is re-synchronized.
func (ns *NodeSync) Resync(event controller.Event, kubeStateData controller.KubeStateData,
	resyncCount int, _ controller.ResyncOperations) error {

	var err error

	// refresh the internal view of node states
	ns.nodes = make(Nodes)

	// collect IDs and VPP IP addresses
	for _, vppNodeProto := range kubeStateData[vppnode.Keyword] {
		vppNode := vppNodeProto.(*vppnode.VppNode)
		node := &Node{
			ID:   vppNode.Id,
			Name: vppNode.Name,
		}
		node.VppIPAddresses = ns.nodeVPPAddresses(vppNode)
		ns.nodes[node.Name] = node
	}

	// collect management IP addresses
	for _, k8sNodeProto := range kubeStateData[nodemodel.NodeKeyword] {
		k8sNode := k8sNodeProto.(*nodemodel.Node)
		if _, hasOtherNode := ns.nodes[k8sNode.Name]; !hasOtherNode {
			ns.nodes[k8sNode.Name] = &Node{Name: k8sNode.Name}
		}
		node := ns.nodes[k8sNode.Name]
		node.MgmtIPAddresses = ns.nodeMgmtAddresses(k8sNode)
	}

	// allocate ID for this node if it is not already
	nodeName := ns.ServiceLabel.GetAgentLabel()
	if _, hasThisNode := ns.nodes[nodeName]; !hasThisNode {
		// ID not yet known (update may come later)
		ns.nodes[nodeName] = &Node{Name: nodeName}
	}

	ns.thisNodeIDLock.Lock()
	defer ns.thisNodeIDLock.Unlock()
	ns.thisNode = ns.nodes[nodeName]

	if ns.thisNode.ID == 0 {
		err = ns.allocateID()
		if err != nil {
			return controller.NewFatalError(err)
		}
	}

	ns.Log.Infof("ID of the node is %v", ns.thisNode.ID)
	ns.Log.Infof("NodeSync after resync: %s", ns.nodes.String())
	return nil
}

// nodeMgmtAddresses returns a list of node management addresses.
func (ns *NodeSync) nodeMgmtAddresses(nodeProto proto.Message) (addresses []net.IP) {
	if nodeProto == nil {
		return
	}
	node := nodeProto.(*nodemodel.Node)
	for _, mgmtAddr := range node.Addresses {
		if mgmtAddr.Type != nodemodel.NodeAddress_NodeInternalIP &&
			mgmtAddr.Type != nodemodel.NodeAddress_NodeExternalIP {
			// unhandled management IP address
			continue
		}
		mgmtIP := net.ParseIP(mgmtAddr.Address)
		if mgmtIP == nil {
			ns.Log.Warnf("Failed to parse management IP address '%s' of the node '%s': %v",
				mgmtAddr, node.Name)
			continue
		}
		addresses = append(addresses, mgmtIP)
	}
	return addresses
}

// nodeVPPAddresses returns a list of node IP addresses on the VPP side.
func (ns *NodeSync) nodeVPPAddresses(vppNode *vppnode.VppNode) (addresses contivconf.IPsWithNetworks) {
	var err error
	vppIPs := append(vppNode.IpAddresses, vppNode.IpAddress) // backward compatibility
	for _, vppIPStr := range vppIPs {
		if vppIPStr == "" {
			continue
		}
		vppIP := &contivconf.IPWithNetwork{}
		vppIP.Address, vppIP.Network, err = net.ParseCIDR(vppIPStr)
		if err != nil {
			ns.Log.Warnf("Failed to parse IP address '%s' of the node '%s': %v",
				vppIPStr, vppNode.Name, err)
			continue
		}
		addresses = append(addresses, vppIP)
	}
	return addresses
}

// allocateID tries to allocate ID for this node
func (ns *NodeSync) allocateID() error {
	if ns.DB == nil {
		return errWithoutDB
	}

	dbIsConnected := false
	ns.DB.OnConnect(func() error {
		dbIsConnected = true
		return nil
	})
	if !dbIsConnected {
		return errNoConnection
	}

	attempts := 0
	broker := ns.newBroker()
	for {
		ids, err := ns.listAllocatedIDs(broker)
		if err != nil {
			return fmt.Errorf(allocationErrPrefix, err)
		}
		sort.Ints(ids)

		attempts++
		ns.thisNode.ID = uint32(findFirstAvailableID(ids))

		success, err := ns.putIfNotExists(nodeToProto(ns.thisNode))
		if err != nil {
			return fmt.Errorf(allocationErrPrefix, err)
		}
		if success {
			break
		}
		if attempts > maxAllocationAttempts {
			return errAllocLimitExceeded
		}
	}
	return nil
}

// listAllocatedIDs returns a slice of already allocated node IDs.
func (ns *NodeSync) listAllocatedIDs(broker keyval.ProtoBroker) (ids []int, err error) {
	it, err := broker.ListKeys(vppnode.KeyPrefix)
	if err != nil {
		return ids, err
	}

	for {
		key, _, stop := it.GetNext()
		if stop {
			break
		}

		id := vppnode.ParseKey(key)
		if id == 0 {
			ns.Log.Warnf("Invalid VppNode key: %s", key)
			continue
		}
		ids = append(ids, int(id))
	}
	return ids, nil
}

// putIfNotExists tries to allocate the given node ID.
func (ns *NodeSync) putIfNotExists(node *vppnode.VppNode) (succeeded bool, err error) {
	encoded, err := json.Marshal(node)
	if err != nil {
		return false, err
	}
	ksrPrefix := servicelabel.GetDifferentAgentPrefix(ksr.MicroserviceLabel)
	return ns.DB.PutIfNotExists(ksrPrefix+vppnode.Key(node.Id), encoded)
}

// newBroker creates a new broker for DB access.
func (ns *NodeSync) newBroker() keyval.ProtoBroker {
	return ns.DB.NewBroker(servicelabel.GetDifferentAgentPrefix(ksr.MicroserviceLabel))
}

// Update is called for KubeStateChange.
func (ns *NodeSync) Update(event controller.Event, txn controller.UpdateOperations) (changeDescription string, err error) {
	kubeStateChange := event.(*controller.KubeStateChange)

	switch kubeStateChange.Resource {
	case nodemodel.NodeKeyword:
		// update of node management IP addresses
		var prev *Node
		mgmtAddrs := ns.nodeMgmtAddresses(kubeStateChange.NewValue)
		nodeName := strings.TrimPrefix(kubeStateChange.Key, nodemodel.KeyPrefix())
		node, hasOtherNode := ns.nodes[nodeName]
		if !hasOtherNode {
			if len(mgmtAddrs) == 0 {
				// no data for the node
				break
			}
			// ID not yet known (update may come later)
			node = &Node{Name: nodeName}
			ns.nodes[nodeName] = node
		} else {
			prevCopy := *node
			prev = &prevCopy
			if node.ID == 0 && len(mgmtAddrs) == 0 {
				// node left the cluster
				node = nil
				delete(ns.nodes, nodeName)
			}
		}
		if node != nil {
			node.MgmtIPAddresses = mgmtAddrs
			if node.ID != 0 {
				ns.EventLoop.PushEvent(&NodeUpdate{
					NodeName:  nodeName,
					PrevState: prev,
					NewState:  node,
				})
			}
		}

	case vppnode.Keyword:
		// other node update
		var (
			nodeName string
			vppNode  *vppnode.VppNode
			prev     *Node
		)
		if kubeStateChange.NewValue != nil {
			vppNode = kubeStateChange.NewValue.(*vppnode.VppNode)
			nodeName = vppNode.Name
		} else {
			nodeName = kubeStateChange.PrevValue.(*vppnode.VppNode).Name
		}
		node, hasOtherNode := ns.nodes[nodeName]
		if !hasOtherNode {
			if vppNode == nil {
				// no data for the node
				break
			}
			node = &Node{Name: nodeName}
			ns.nodes[nodeName] = node
		} else {
			prevCopy := *node
			prev = &prevCopy
			if vppNode == nil {
				// node left the cluster
				node = nil
				delete(ns.nodes, nodeName)
			}
		}
		if node != nil {
			node.ID = vppNode.Id
			node.VppIPAddresses = ns.nodeVPPAddresses(vppNode)
		}
		ev := &NodeUpdate{
			NodeName:  nodeName,
			PrevState: prev,
			NewState:  node,
		}
		// do not include prevState if it doesn't contain
		// allocated node.ID
		if ev.PrevState != nil && ev.PrevState.ID == 0 {
			ev.PrevState = nil
		}
		ns.EventLoop.PushEvent(ev)
	}
	return "", nil
}

// Revert is NOOP - plugin handles only BestEffort events.
func (ns *NodeSync) Revert(event controller.Event) error {
	return nil
}

// Close is NOOP
func (ns *NodeSync) Close() error {
	return nil
}

// nodeToProto converts VPP-related subset of Node data to VppNode proto model.
func nodeToProto(node *Node) *vppnode.VppNode {
	vppNode := &vppnode.VppNode{
		Id:   node.ID,
		Name: node.Name,
	}
	for _, vppIP := range node.VppIPAddresses {
		vppIPNet := &net.IPNet{IP: vppIP.Address, Mask: vppIP.Network.Mask}
		vppNode.IpAddresses = append(vppNode.IpAddresses, vppIPNet.String())
	}

	return vppNode
}

// findFirstAvailableID returns the smallest integer that is not present in the
// given slice of already allocated node IDs.
func findFirstAvailableID(ids []int) int {
	res := 1
	for _, v := range ids {
		if res == v {
			res++
		} else {
			break
		}
	}
	return res
}

// equalAddresses compares two slices of IP addresses.
func equalAddresses(addrs1, addrs2 []net.IP) bool {
	if len(addrs1) != len(addrs2) {
		return false
	}
	for _, addr1 := range addrs1 {
		found := false
		for _, addr2 := range addrs2 {
			if addr1.Equal(addr2) {
				found = true
				break
			}
		}
		if !found {
			return false
		}
	}
	return true
}

// equalAddrsWithNetworks compares two slices of IP addresses with networks.
func equalAddrsWithNetworks(addrs1, addrs2 contivconf.IPsWithNetworks) bool {
	if len(addrs1) != len(addrs2) {
		return false
	}
	for _, addr1 := range addrs1 {
		found := false
		for _, addr2 := range addrs2 {
			if addr1.Address.Equal(addr2.Address) {
				found = true
				break
			}
		}
		if !found {
			return false
		}
	}
	return true
}<|MERGE_RESOLUTION|>--- conflicted
+++ resolved
@@ -119,10 +119,7 @@
 // - only if something has really changed an update will be sent.
 // The method should be called only from within the main event loop (not thread
 // safe) and not before the startup resync.
-<<<<<<< HEAD
 func (ns *NodeSync) PublishNodeIPs(addresses contivconf.IPsWithNetworks, version contivconf.IPVersion) error {
-=======
-func (ns *NodeSync) PublishNodeIPs(addresses []*IPWithNetwork, version IPVersion) error {
 	// do not publish if db is not connected
 	dbIsConnected := false
 	ns.DB.OnConnect(func() error {
@@ -133,7 +130,6 @@
 		return errNoConnection
 	}
 
->>>>>>> d5eed8e7
 	// build the list of addresses after the update
 	var newAddrs contivconf.IPsWithNetworks
 
