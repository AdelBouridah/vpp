// Copyright (c) 2018 Cisco and/or its affiliates.
//
// Licensed under the Apache License, Version 2.0 (the "License");
// you may not use this file except in compliance with the License.
// You may obtain a copy of the License at:
//
//     http://www.apache.org/licenses/LICENSE-2.0
//
// Unless required by applicable law or agreed to in writing, software
// distributed under the License is distributed on an "AS IS" BASIS,
// WITHOUT WARRANTIES OR CONDITIONS OF ANY KIND, either express or implied.
// See the License for the specific language governing permissions and
// limitations under the License.
//

package validator

import (
	"github.com/contiv/vpp/plugins/crd/api"
	"github.com/contiv/vpp/plugins/crd/validator/l2"
	"github.com/contiv/vpp/plugins/crd/validator/l3"
	"github.com/ligato/cn-infra/logging"
)

// Validator is the implementation of the ContivTelemetryProcessor interface.
type Validator struct {
	Deps

	VppCache api.VppCache
	K8sCache api.K8sCache
	Report   api.Report
}

// Deps lists dependencies of PolicyCache.
type Deps struct {
	Log   logging.Logger
	L2Log logging.Logger
	L3Log logging.Logger
}

// Validate performes the validation of all layers of telemetry data
// collected from a Contiv cluster.
func (v *Validator) Validate() {
<<<<<<< HEAD
	v.ValidateArpTables()
	v.ValidateL2Connectivity()
	v.ValidateL2FibEntries()
	v.ValidateK8sNodeInfo()
	v.ValidatePodInfo()
	v.ValidateTapToPod()
	//v.ValidateStaticRoutes()
	v.ValidateL3()
}

// ValidateArpTables validates the the entries of node ARP tables to
// make sure that the number of entries is correct as well as making sure
// that each entry's ip address and mac address correspond to the correct
// node in the network.
func (v *Validator) ValidateArpTables() {
	errCnt := 0
	nodeList := v.VppCache.RetrieveAllNodes()

	for _, node := range nodeList {

		loopNodeMap := make(map[string]bool)
		for _, n := range nodeList {
			if n.Name != node.Name {
				loopNodeMap[n.Name] = true
			}
		}

		for _, arpTableEntry := range node.NodeIPArp {
			if !arpTableEntry.Ae.Static {
				continue
			}

			arpIf, ok := node.NodeInterfaces[int(arpTableEntry.AeMeta.IfIndex)]
			if !ok {
				errString := fmt.Sprintf("ARP Table entry %+v: interface with ifIndex not found", arpTableEntry)
				v.Report.AppendToNodeReport(node.Name, errString)
				errCnt++
				continue
			}

			if arpIf.If.IfType != interfaces.InterfaceType_SOFTWARE_LOOPBACK || arpIf.If.Name != "vxlanBVI" {
				continue
			}

			addressNotFound := false
			macNode, err := v.VppCache.RetrieveNodeByLoopMacAddr(arpTableEntry.Ae.PhysAddress)
			if err != nil {
				errString := fmt.Sprintf("ARP Table entry %+v: no remote node for MAC Address", arpTableEntry)
				v.Report.AppendToNodeReport(node.Name, errString)
				addressNotFound = true
				errCnt++
			}
			ipNode, err := v.VppCache.RetrieveNodeByLoopIPAddr(arpTableEntry.Ae.IPAddress + "/24")

			if err != nil {
				errString := fmt.Sprintf("ARP Table entry %+v: no remote node for IP Address", arpTableEntry)
				v.Report.AppendToNodeReport(node.Name, errString)
				addressNotFound = true
				errCnt++
			}

			if addressNotFound {
				continue
			}

			if macNode.Name != ipNode.Name {
				errString := fmt.Sprintf("ARP Table entry %+v: MAC -> node %s, IP -> nodes %s",
					arpTableEntry, macNode.Name, ipNode.Name)
				v.Report.AppendToNodeReport(node.Name, errString)
				errCnt++
			}

			delete(loopNodeMap, ipNode.Name)
		}

		for nodeName := range loopNodeMap {
			v.Report.AppendToNodeReport(nodeName, fmt.Sprintf("ARP Table: No MAC entry  for node %s", node.Name))
			errCnt++
		}
	}
	if errCnt == 0 {
		v.Report.AppendToNodeReport(api.GlobalMsg, fmt.Sprintf("ARP Table Validation: OK"))
	} else {
		v.Report.AppendToNodeReport(api.GlobalMsg,
			fmt.Sprintf("ARP Table Validation: %d error%s found", errCnt, printS(errCnt)))
	}
}

//ValidateL2Connectivity makes sure that each node in the cache has the right
// number of vxlan_tunnels for the number of nodes as well as checking that
// each vxlan_tunnel points to a node that has a corresponding but opposite
// tunnel itself.
func (v *Validator) ValidateL2Connectivity() {
	errCnt := 0
	nodeList := v.VppCache.RetrieveAllNodes()

	nodeMap := make(map[string]bool)
	for _, node := range nodeList {
		nodeMap[node.Name] = true
	}

validateNodeBD:
	for _, node := range nodeList {
		nodeVxlanMap := make(map[string]bool)
		for _, n := range nodeList {
			nodeVxlanMap[n.Name] = true
		}

		// Validate that there is exactly one bridge domain with the name vxlanBD
		var vxLanBD *telemetrymodel.NodeBridgeDomain

		for _, bdomain := range node.NodeBridgeDomains {
			if bdomain.Bd.Name == "vxlanBD" {
				if vxLanBD != nil {
					errString := fmt.Sprintf("multiple vxlanBD bridge domains - skipping L2 validation")
					errCnt++
					v.Report.AppendToNodeReport(node.Name, errString)
					continue validateNodeBD
				}
				vxLanBD = &bdomain
			}
		}

		if vxLanBD == nil {
			errCnt++
			errString := fmt.Sprintf("no vxlan BD - skipping L2 validation")
			v.Report.AppendToNodeReport(node.Name, errString)
			continue
		}

		i := 0
		bdName2Id := make(map[string]uint32)
		for id, name := range vxLanBD.BdMeta.BdID2Name {
			bdName2Id[name] = id
		}

		// Validate interfaces listed in the BD
		hasBviIfc := false
		for _, bdIfc := range vxLanBD.Bd.Interfaces {
			ifIndex := bdName2Id[bdIfc.Name]

			//check if one of the indices point to the loop interface
			//if it does, increment a counter and set a boolean to true
			nodeIfc, ok := node.NodeInterfaces[int(ifIndex)]
			if !ok {
				errCnt++
				errString := fmt.Sprintf("ifIndex %d invalid for BD interface %s", ifIndex, bdIfc.Name)
				v.Report.AppendToNodeReport(node.Name, errString)
				continue
			}

			if bdIfc.BVI {
				if hasBviIfc {
					errCnt++
					errString := fmt.Sprintf("duplicate BVI, type %+v, BVI %s (ifIndex %d, ifName %s)",
						nodeIfc.If.IfType, bdIfc.Name, ifIndex, nodeIfc.If.Name)
					v.Report.AppendToNodeReport(node.Name, errString)
				}

				// BVI must be a software loopback interface
				if nodeIfc.If.IfType != interfaces.InterfaceType_SOFTWARE_LOOPBACK {
					errCnt++
					errString := fmt.Sprintf("invalid BVI type %+v, BVI %s (ifIndex %d, ifName %s)",
						nodeIfc.If.IfType, bdIfc.Name, ifIndex, nodeIfc.If.Name)
					v.Report.AppendToNodeReport(node.Name, errString)
					continue
				}

				hasBviIfc = true
				i++

				if n, err := v.VppCache.RetrieveNodeByLoopMacAddr(nodeIfc.If.PhysAddress); err != nil {
					errCnt++
					errString := fmt.Sprintf("validator internal error: bad MAC Addr index, "+
						"MAC Addr %s, BVI %s (ifIndex %d, ifName %s)",
						nodeIfc.If.PhysAddress, bdIfc.Name, ifIndex, nodeIfc.If.Name)
					v.Report.AppendToNodeReport(node.Name, errString)
					continue
				} else {
					delete(nodeVxlanMap, n.Name)
				}
			} else {
				// Make sure that the type of a regular BD interface is VXLAN_tunnel interface
				if nodeIfc.If.IfType != interfaces.InterfaceType_VXLAN_TUNNEL {
					errCnt++
					errString := fmt.Sprintf("invalid BD interface type %+v, BVI %s (ifIndex %d, ifName %s)",
						nodeIfc.If.IfType, bdIfc.Name, ifIndex, nodeIfc.If.Name)
					v.Report.AppendToNodeReport(node.Name, errString)
					continue
				}

				// Make sure the VXLAN tunnel's VNI is correct (value '10')
				if nodeIfc.If.Vxlan.Vni != api.VppVNI {
					errCnt++
					errString := fmt.Sprintf("bad VNI for %s (%s): got %d, expected %d",
						node.NodeInterfaces[int(ifIndex)].If.Name,
						node.NodeInterfaces[int(ifIndex)].IfMeta.VppInternalName,
						node.NodeInterfaces[int(ifIndex)].If.Vxlan.Vni,
						api.VppVNI)
					v.Report.AppendToNodeReport(node.Name, errString)
				}

				// Make sure the VXLAN's tunnel source IP address points to the current node.
				srcIPNode, err := v.VppCache.RetrieveNodeByGigEIPAddr(nodeIfc.If.Vxlan.SrcAddress)
				if err != nil {
					errCnt++
					errString := fmt.Sprintf("error finding node with src IP %s",
						nodeIfc.If.Vxlan.SrcAddress)
					v.Report.AppendToNodeReport(node.Name, errString)
					continue
				}

				if srcIPNode.Name != node.Name {
					errCnt++
					errString := fmt.Sprintf("vxlan_tunnel %s has source ip %s which points "+
						"to a different node than %s.",
						nodeIfc.If.Name, nodeIfc.If.Vxlan.SrcAddress, node.Name)
					v.Report.AppendToNodeReport(node.Name, errString)
					continue
				}

				// Try to find node with dst ip address in tunnel and validate
				// it has a vxlan_tunnel that is the opposite of the current
				// vxlan_tunnel and increment the counter if it does.
				dstipNode, err := v.VppCache.RetrieveNodeByGigEIPAddr(nodeIfc.If.Vxlan.DstAddress)
				if err != nil {
					errCnt++
					errString := fmt.Sprintf("node with dst ip %s in vxlan_tunnel %s not found",
						nodeIfc.If.Vxlan.DstAddress, nodeIfc.If.Name)
					v.Report.AppendToNodeReport(node.Name, errString)
					continue
				}

				matchingTunnelFound := false
				for _, dstIntf := range dstipNode.NodeInterfaces {
					if dstIntf.If.IfType == nodeIfc.If.IfType {
						if dstIntf.If.Vxlan.DstAddress == nodeIfc.If.Vxlan.SrcAddress {
							matchingTunnelFound = true
						}
					}
				}

				if !matchingTunnelFound {
					errCnt++
					errString := fmt.Sprintf("no matching vxlan_tunnel found on remote node %s for vxlan %s",
						dstipNode.Name, nodeIfc.If.Name)
					v.Report.AppendToNodeReport(node.Name, errString)
				}
				i++

				dstAddr := node.NodeInterfaces[int(ifIndex)].If.Vxlan.DstAddress
				if n1, err := v.VppCache.RetrieveNodeByGigEIPAddr(dstAddr); err == nil {
					delete(nodeVxlanMap, n1.Name)
				} else {
					errCnt++
					v.Report.LogErrAndAppendToNodeReport(n1.Name,
						fmt.Sprintf("validator internal error: inconsistent GigE Address index, dest addr %s",
							dstAddr))
				}
			}
		}

		//checks if there are an unequal amount vxlan tunnels for the current node versus the total number of nodes
		if i != len(nodeList) {
			errCnt++
			errString := fmt.Sprintf("the number of valid BD interfaces does not match the number of nodes "+
				"in cluster: got %d, expected %d", i, len(nodeList))
			v.Report.AppendToNodeReport(node.Name, errString)
		}

		if !hasBviIfc {
			errCnt++
			errString := fmt.Sprintf("BVI in the Contiv cluster Vxlan BD is invalid or missing")
			v.Report.AppendToNodeReport(node.Name, errString)
			continue
		}
		if len(nodeVxlanMap) > 0 {
			for n := range nodeVxlanMap {
				errCnt++
				errString := fmt.Sprintf("BD interface missing or invalid for node %s", n)
				v.Report.AppendToNodeReport(node.Name, errString)
			}
			continue
		}

		delete(nodeMap, node.Name)
	}

	//make sure that each node has been successfully validated
	if len(nodeMap) > 0 {
		for nodeName := range nodeMap {
			v.Report.AppendToNodeReport(nodeName, fmt.Sprintf("failed to validate the Contiv cluster Vxlan BD"))
		}
	}

	if errCnt == 0 {
		v.Report.AppendToNodeReport(api.GlobalMsg, "L2 connectivity validation: OK")
	} else {
		v.Report.AppendToNodeReport(api.GlobalMsg,
			fmt.Sprintf("L2 connectivity validation: %d errors found", errCnt))
	}
}

// ValidateL2FibEntries will validate that each nodes fib entries ip address
// point to the right loop interface and the mac addresses match
func (v *Validator) ValidateL2FibEntries() {
	errCnt := 0
	nodeList := v.VppCache.RetrieveAllNodes()

	nodemap := make(map[string]bool)
	for _, node := range nodeList {
		nodemap[node.Name] = true
	}

	for _, node := range nodeList {
		nodeFibMap := make(map[string]bool)
		for _, n := range nodeList {
			nodeFibMap[n.Name] = true
		}

		if len(node.NodeL2Fibs) != len(nodeList) {
			errCnt++
			errString := fmt.Sprintf("incorrect number of L2 fib entries: have %d, expecting %d",
				len(node.NodeL2Fibs), len(nodeList))
			v.Report.AppendToNodeReport(node.Name, errString)
			// continue
		}

		fibHasLoopIF := false
		loopIf, err := datastore.GetNodeLoopIFInfo(node)
		if err != nil {
			errCnt++
			errString := fmt.Sprintf("loop interface not found, skipping L2 FIB validation")
			v.Report.AppendToNodeReport(node.Name, errString)
			continue
		}

		fibEntryCount := 0
		var vxLanBD int
		for bdomainIdx, bdomain := range node.NodeBridgeDomains {
			if bdomain.Bd.Name == "vxlanBD" {
				vxLanBD = bdomainIdx
				break
			}
		}

		for _, fib := range node.NodeL2Fibs {
			if int(fib.FeMeta.BridgeDomainID) != vxLanBD {
				// skip over entries in other BDs
				continue
			}

			if fib.Fe.PhysAddress == loopIf.If.PhysAddress {
				fibHasLoopIF = true
				fibEntryCount++
				if n, err := v.VppCache.RetrieveNodeByLoopMacAddr(fib.Fe.PhysAddress); err == nil {
					delete(nodeFibMap, n.Name)
				} else {
					errCnt++
					errString := fmt.Sprintf("validator internal error: inconsistent MadAddress index, MAC %s",
						fib.Fe.PhysAddress)
					v.Report.LogErrAndAppendToNodeReport(node.Name, errString)
				}
				continue
			}

			intf, ok := node.NodeInterfaces[int(fib.FeMeta.OutgoingIfIndex)]
			if !ok {
				errCnt++
				errString := fmt.Sprintf("interface for L2 fib entry '%s' not found; ifName %s, ifIndex %d",
					fib.Fe.PhysAddress, fib.Fe.OutgoingIfName, fib.FeMeta.OutgoingIfIndex)
				v.Report.AppendToNodeReport(node.Name, errString)
				continue

			}
			macNode, err := v.VppCache.RetrieveNodeByGigEIPAddr(intf.If.Vxlan.DstAddress)
			if err != nil {
				errCnt++
				errString := fmt.Sprintf("gigE IP address %s does not exist in gigEIPMap",
					intf.If.Vxlan.DstAddress)
				v.Report.AppendToNodeReport(node.Name, errString)
				continue
			}

			remoteLoopIF, err := datastore.GetNodeLoopIFInfo(macNode)
			if err != nil {
				errCnt++
				errString := fmt.Sprintf("invalid L2 fib entry '%s':missing loop interface on remote node %s",
					fib.Fe.PhysAddress, macNode.Name)
				v.Report.AppendToNodeReport(node.Name, errString)
				continue
			}

			if remoteLoopIF.If.PhysAddress == fib.Fe.PhysAddress {
				if n, err := v.VppCache.RetrieveNodeByLoopMacAddr(fib.Fe.PhysAddress); err == nil {
					delete(nodeFibMap, n.Name)
					fibEntryCount++
				} else {
					errCnt++
					v.Report.AppendToNodeReport(node.Name,
						fmt.Sprintf("validator internal error: inconsistent MAC Address index, MAC %s",
							fib.Fe.PhysAddress))
				}
				continue
			} else {
				errCnt++
				errString := fmt.Sprintf("fib MAC %+v is different than actual MAC "+
					"%+v", fib.Fe.PhysAddress, remoteLoopIF.If.PhysAddress)
				v.Report.AppendToNodeReport(node.Name, errString)
			}

			if len(nodeFibMap) > 0 {
				errCnt++
				errString := fmt.Sprintf("missing Fib entries for node %s", node.Name)
				v.Report.LogErrAndAppendToNodeReport(node.Name, errString)
				for node := range nodeFibMap {
					v.Report.AppendToNodeReport(node, node)
				}
			}
		}

		if !fibHasLoopIF {
			errCnt++
			errString := fmt.Sprintf("loop interface missing in L2 fib")
			v.Report.AppendToNodeReport(node.Name, errString)
			continue
		}

		if fibEntryCount != len(nodeList) {
			errCnt++
			errString := fmt.Sprintf("unexpected number of valid L2 fib entries: have %d, expecting %d",
				fibEntryCount, len(nodeList))
			v.Report.AppendToNodeReport(node.Name, errString)
		}
		delete(nodemap, node.Name)
	}

	if len(nodemap) > 0 {
		for node := range nodemap {
			errCnt++
			errString := fmt.Sprintf("Error processing fib for node %s", node)
			v.Report.AppendToNodeReport(node, errString)
		}

	}

	if errCnt == 0 {
		v.Report.AppendToNodeReport(api.GlobalMsg, "L2 Fib validation: OK")
	} else {
		v.Report.AppendToNodeReport(api.GlobalMsg,
			fmt.Sprintf("L2 Fib validation: %d errors found", errCnt))
	}
}

// ValidateK8sNodeInfo will make sure that the cache has the same number
// of k8s nodes and etcd nodes and that each node in one database has a
// counterpart node in the other database.
func (v *Validator) ValidateK8sNodeInfo() {
	nodeList := v.VppCache.RetrieveAllNodes()

	nodeMap := make(map[string]bool)
	for _, node := range nodeList {
		nodeMap[node.Name] = true
=======
	l2Validator := &l2.Validator{
		Log:      v.L2Log,
		VppCache: v.VppCache,
		K8sCache: v.K8sCache,
		Report:   v.Report,
>>>>>>> c138208f
	}
	l2Validator.Validate()

	l3Validator := &l3.Validator{
		Log:      v.L3Log,
		VppCache: v.VppCache,
		K8sCache: v.K8sCache,
		Report:   v.Report,
	}
	l3Validator.Validate()

}<|MERGE_RESOLUTION|>--- conflicted
+++ resolved
@@ -41,477 +41,11 @@
 // Validate performes the validation of all layers of telemetry data
 // collected from a Contiv cluster.
 func (v *Validator) Validate() {
-<<<<<<< HEAD
-	v.ValidateArpTables()
-	v.ValidateL2Connectivity()
-	v.ValidateL2FibEntries()
-	v.ValidateK8sNodeInfo()
-	v.ValidatePodInfo()
-	v.ValidateTapToPod()
-	//v.ValidateStaticRoutes()
-	v.ValidateL3()
-}
-
-// ValidateArpTables validates the the entries of node ARP tables to
-// make sure that the number of entries is correct as well as making sure
-// that each entry's ip address and mac address correspond to the correct
-// node in the network.
-func (v *Validator) ValidateArpTables() {
-	errCnt := 0
-	nodeList := v.VppCache.RetrieveAllNodes()
-
-	for _, node := range nodeList {
-
-		loopNodeMap := make(map[string]bool)
-		for _, n := range nodeList {
-			if n.Name != node.Name {
-				loopNodeMap[n.Name] = true
-			}
-		}
-
-		for _, arpTableEntry := range node.NodeIPArp {
-			if !arpTableEntry.Ae.Static {
-				continue
-			}
-
-			arpIf, ok := node.NodeInterfaces[int(arpTableEntry.AeMeta.IfIndex)]
-			if !ok {
-				errString := fmt.Sprintf("ARP Table entry %+v: interface with ifIndex not found", arpTableEntry)
-				v.Report.AppendToNodeReport(node.Name, errString)
-				errCnt++
-				continue
-			}
-
-			if arpIf.If.IfType != interfaces.InterfaceType_SOFTWARE_LOOPBACK || arpIf.If.Name != "vxlanBVI" {
-				continue
-			}
-
-			addressNotFound := false
-			macNode, err := v.VppCache.RetrieveNodeByLoopMacAddr(arpTableEntry.Ae.PhysAddress)
-			if err != nil {
-				errString := fmt.Sprintf("ARP Table entry %+v: no remote node for MAC Address", arpTableEntry)
-				v.Report.AppendToNodeReport(node.Name, errString)
-				addressNotFound = true
-				errCnt++
-			}
-			ipNode, err := v.VppCache.RetrieveNodeByLoopIPAddr(arpTableEntry.Ae.IPAddress + "/24")
-
-			if err != nil {
-				errString := fmt.Sprintf("ARP Table entry %+v: no remote node for IP Address", arpTableEntry)
-				v.Report.AppendToNodeReport(node.Name, errString)
-				addressNotFound = true
-				errCnt++
-			}
-
-			if addressNotFound {
-				continue
-			}
-
-			if macNode.Name != ipNode.Name {
-				errString := fmt.Sprintf("ARP Table entry %+v: MAC -> node %s, IP -> nodes %s",
-					arpTableEntry, macNode.Name, ipNode.Name)
-				v.Report.AppendToNodeReport(node.Name, errString)
-				errCnt++
-			}
-
-			delete(loopNodeMap, ipNode.Name)
-		}
-
-		for nodeName := range loopNodeMap {
-			v.Report.AppendToNodeReport(nodeName, fmt.Sprintf("ARP Table: No MAC entry  for node %s", node.Name))
-			errCnt++
-		}
-	}
-	if errCnt == 0 {
-		v.Report.AppendToNodeReport(api.GlobalMsg, fmt.Sprintf("ARP Table Validation: OK"))
-	} else {
-		v.Report.AppendToNodeReport(api.GlobalMsg,
-			fmt.Sprintf("ARP Table Validation: %d error%s found", errCnt, printS(errCnt)))
-	}
-}
-
-//ValidateL2Connectivity makes sure that each node in the cache has the right
-// number of vxlan_tunnels for the number of nodes as well as checking that
-// each vxlan_tunnel points to a node that has a corresponding but opposite
-// tunnel itself.
-func (v *Validator) ValidateL2Connectivity() {
-	errCnt := 0
-	nodeList := v.VppCache.RetrieveAllNodes()
-
-	nodeMap := make(map[string]bool)
-	for _, node := range nodeList {
-		nodeMap[node.Name] = true
-	}
-
-validateNodeBD:
-	for _, node := range nodeList {
-		nodeVxlanMap := make(map[string]bool)
-		for _, n := range nodeList {
-			nodeVxlanMap[n.Name] = true
-		}
-
-		// Validate that there is exactly one bridge domain with the name vxlanBD
-		var vxLanBD *telemetrymodel.NodeBridgeDomain
-
-		for _, bdomain := range node.NodeBridgeDomains {
-			if bdomain.Bd.Name == "vxlanBD" {
-				if vxLanBD != nil {
-					errString := fmt.Sprintf("multiple vxlanBD bridge domains - skipping L2 validation")
-					errCnt++
-					v.Report.AppendToNodeReport(node.Name, errString)
-					continue validateNodeBD
-				}
-				vxLanBD = &bdomain
-			}
-		}
-
-		if vxLanBD == nil {
-			errCnt++
-			errString := fmt.Sprintf("no vxlan BD - skipping L2 validation")
-			v.Report.AppendToNodeReport(node.Name, errString)
-			continue
-		}
-
-		i := 0
-		bdName2Id := make(map[string]uint32)
-		for id, name := range vxLanBD.BdMeta.BdID2Name {
-			bdName2Id[name] = id
-		}
-
-		// Validate interfaces listed in the BD
-		hasBviIfc := false
-		for _, bdIfc := range vxLanBD.Bd.Interfaces {
-			ifIndex := bdName2Id[bdIfc.Name]
-
-			//check if one of the indices point to the loop interface
-			//if it does, increment a counter and set a boolean to true
-			nodeIfc, ok := node.NodeInterfaces[int(ifIndex)]
-			if !ok {
-				errCnt++
-				errString := fmt.Sprintf("ifIndex %d invalid for BD interface %s", ifIndex, bdIfc.Name)
-				v.Report.AppendToNodeReport(node.Name, errString)
-				continue
-			}
-
-			if bdIfc.BVI {
-				if hasBviIfc {
-					errCnt++
-					errString := fmt.Sprintf("duplicate BVI, type %+v, BVI %s (ifIndex %d, ifName %s)",
-						nodeIfc.If.IfType, bdIfc.Name, ifIndex, nodeIfc.If.Name)
-					v.Report.AppendToNodeReport(node.Name, errString)
-				}
-
-				// BVI must be a software loopback interface
-				if nodeIfc.If.IfType != interfaces.InterfaceType_SOFTWARE_LOOPBACK {
-					errCnt++
-					errString := fmt.Sprintf("invalid BVI type %+v, BVI %s (ifIndex %d, ifName %s)",
-						nodeIfc.If.IfType, bdIfc.Name, ifIndex, nodeIfc.If.Name)
-					v.Report.AppendToNodeReport(node.Name, errString)
-					continue
-				}
-
-				hasBviIfc = true
-				i++
-
-				if n, err := v.VppCache.RetrieveNodeByLoopMacAddr(nodeIfc.If.PhysAddress); err != nil {
-					errCnt++
-					errString := fmt.Sprintf("validator internal error: bad MAC Addr index, "+
-						"MAC Addr %s, BVI %s (ifIndex %d, ifName %s)",
-						nodeIfc.If.PhysAddress, bdIfc.Name, ifIndex, nodeIfc.If.Name)
-					v.Report.AppendToNodeReport(node.Name, errString)
-					continue
-				} else {
-					delete(nodeVxlanMap, n.Name)
-				}
-			} else {
-				// Make sure that the type of a regular BD interface is VXLAN_tunnel interface
-				if nodeIfc.If.IfType != interfaces.InterfaceType_VXLAN_TUNNEL {
-					errCnt++
-					errString := fmt.Sprintf("invalid BD interface type %+v, BVI %s (ifIndex %d, ifName %s)",
-						nodeIfc.If.IfType, bdIfc.Name, ifIndex, nodeIfc.If.Name)
-					v.Report.AppendToNodeReport(node.Name, errString)
-					continue
-				}
-
-				// Make sure the VXLAN tunnel's VNI is correct (value '10')
-				if nodeIfc.If.Vxlan.Vni != api.VppVNI {
-					errCnt++
-					errString := fmt.Sprintf("bad VNI for %s (%s): got %d, expected %d",
-						node.NodeInterfaces[int(ifIndex)].If.Name,
-						node.NodeInterfaces[int(ifIndex)].IfMeta.VppInternalName,
-						node.NodeInterfaces[int(ifIndex)].If.Vxlan.Vni,
-						api.VppVNI)
-					v.Report.AppendToNodeReport(node.Name, errString)
-				}
-
-				// Make sure the VXLAN's tunnel source IP address points to the current node.
-				srcIPNode, err := v.VppCache.RetrieveNodeByGigEIPAddr(nodeIfc.If.Vxlan.SrcAddress)
-				if err != nil {
-					errCnt++
-					errString := fmt.Sprintf("error finding node with src IP %s",
-						nodeIfc.If.Vxlan.SrcAddress)
-					v.Report.AppendToNodeReport(node.Name, errString)
-					continue
-				}
-
-				if srcIPNode.Name != node.Name {
-					errCnt++
-					errString := fmt.Sprintf("vxlan_tunnel %s has source ip %s which points "+
-						"to a different node than %s.",
-						nodeIfc.If.Name, nodeIfc.If.Vxlan.SrcAddress, node.Name)
-					v.Report.AppendToNodeReport(node.Name, errString)
-					continue
-				}
-
-				// Try to find node with dst ip address in tunnel and validate
-				// it has a vxlan_tunnel that is the opposite of the current
-				// vxlan_tunnel and increment the counter if it does.
-				dstipNode, err := v.VppCache.RetrieveNodeByGigEIPAddr(nodeIfc.If.Vxlan.DstAddress)
-				if err != nil {
-					errCnt++
-					errString := fmt.Sprintf("node with dst ip %s in vxlan_tunnel %s not found",
-						nodeIfc.If.Vxlan.DstAddress, nodeIfc.If.Name)
-					v.Report.AppendToNodeReport(node.Name, errString)
-					continue
-				}
-
-				matchingTunnelFound := false
-				for _, dstIntf := range dstipNode.NodeInterfaces {
-					if dstIntf.If.IfType == nodeIfc.If.IfType {
-						if dstIntf.If.Vxlan.DstAddress == nodeIfc.If.Vxlan.SrcAddress {
-							matchingTunnelFound = true
-						}
-					}
-				}
-
-				if !matchingTunnelFound {
-					errCnt++
-					errString := fmt.Sprintf("no matching vxlan_tunnel found on remote node %s for vxlan %s",
-						dstipNode.Name, nodeIfc.If.Name)
-					v.Report.AppendToNodeReport(node.Name, errString)
-				}
-				i++
-
-				dstAddr := node.NodeInterfaces[int(ifIndex)].If.Vxlan.DstAddress
-				if n1, err := v.VppCache.RetrieveNodeByGigEIPAddr(dstAddr); err == nil {
-					delete(nodeVxlanMap, n1.Name)
-				} else {
-					errCnt++
-					v.Report.LogErrAndAppendToNodeReport(n1.Name,
-						fmt.Sprintf("validator internal error: inconsistent GigE Address index, dest addr %s",
-							dstAddr))
-				}
-			}
-		}
-
-		//checks if there are an unequal amount vxlan tunnels for the current node versus the total number of nodes
-		if i != len(nodeList) {
-			errCnt++
-			errString := fmt.Sprintf("the number of valid BD interfaces does not match the number of nodes "+
-				"in cluster: got %d, expected %d", i, len(nodeList))
-			v.Report.AppendToNodeReport(node.Name, errString)
-		}
-
-		if !hasBviIfc {
-			errCnt++
-			errString := fmt.Sprintf("BVI in the Contiv cluster Vxlan BD is invalid or missing")
-			v.Report.AppendToNodeReport(node.Name, errString)
-			continue
-		}
-		if len(nodeVxlanMap) > 0 {
-			for n := range nodeVxlanMap {
-				errCnt++
-				errString := fmt.Sprintf("BD interface missing or invalid for node %s", n)
-				v.Report.AppendToNodeReport(node.Name, errString)
-			}
-			continue
-		}
-
-		delete(nodeMap, node.Name)
-	}
-
-	//make sure that each node has been successfully validated
-	if len(nodeMap) > 0 {
-		for nodeName := range nodeMap {
-			v.Report.AppendToNodeReport(nodeName, fmt.Sprintf("failed to validate the Contiv cluster Vxlan BD"))
-		}
-	}
-
-	if errCnt == 0 {
-		v.Report.AppendToNodeReport(api.GlobalMsg, "L2 connectivity validation: OK")
-	} else {
-		v.Report.AppendToNodeReport(api.GlobalMsg,
-			fmt.Sprintf("L2 connectivity validation: %d errors found", errCnt))
-	}
-}
-
-// ValidateL2FibEntries will validate that each nodes fib entries ip address
-// point to the right loop interface and the mac addresses match
-func (v *Validator) ValidateL2FibEntries() {
-	errCnt := 0
-	nodeList := v.VppCache.RetrieveAllNodes()
-
-	nodemap := make(map[string]bool)
-	for _, node := range nodeList {
-		nodemap[node.Name] = true
-	}
-
-	for _, node := range nodeList {
-		nodeFibMap := make(map[string]bool)
-		for _, n := range nodeList {
-			nodeFibMap[n.Name] = true
-		}
-
-		if len(node.NodeL2Fibs) != len(nodeList) {
-			errCnt++
-			errString := fmt.Sprintf("incorrect number of L2 fib entries: have %d, expecting %d",
-				len(node.NodeL2Fibs), len(nodeList))
-			v.Report.AppendToNodeReport(node.Name, errString)
-			// continue
-		}
-
-		fibHasLoopIF := false
-		loopIf, err := datastore.GetNodeLoopIFInfo(node)
-		if err != nil {
-			errCnt++
-			errString := fmt.Sprintf("loop interface not found, skipping L2 FIB validation")
-			v.Report.AppendToNodeReport(node.Name, errString)
-			continue
-		}
-
-		fibEntryCount := 0
-		var vxLanBD int
-		for bdomainIdx, bdomain := range node.NodeBridgeDomains {
-			if bdomain.Bd.Name == "vxlanBD" {
-				vxLanBD = bdomainIdx
-				break
-			}
-		}
-
-		for _, fib := range node.NodeL2Fibs {
-			if int(fib.FeMeta.BridgeDomainID) != vxLanBD {
-				// skip over entries in other BDs
-				continue
-			}
-
-			if fib.Fe.PhysAddress == loopIf.If.PhysAddress {
-				fibHasLoopIF = true
-				fibEntryCount++
-				if n, err := v.VppCache.RetrieveNodeByLoopMacAddr(fib.Fe.PhysAddress); err == nil {
-					delete(nodeFibMap, n.Name)
-				} else {
-					errCnt++
-					errString := fmt.Sprintf("validator internal error: inconsistent MadAddress index, MAC %s",
-						fib.Fe.PhysAddress)
-					v.Report.LogErrAndAppendToNodeReport(node.Name, errString)
-				}
-				continue
-			}
-
-			intf, ok := node.NodeInterfaces[int(fib.FeMeta.OutgoingIfIndex)]
-			if !ok {
-				errCnt++
-				errString := fmt.Sprintf("interface for L2 fib entry '%s' not found; ifName %s, ifIndex %d",
-					fib.Fe.PhysAddress, fib.Fe.OutgoingIfName, fib.FeMeta.OutgoingIfIndex)
-				v.Report.AppendToNodeReport(node.Name, errString)
-				continue
-
-			}
-			macNode, err := v.VppCache.RetrieveNodeByGigEIPAddr(intf.If.Vxlan.DstAddress)
-			if err != nil {
-				errCnt++
-				errString := fmt.Sprintf("gigE IP address %s does not exist in gigEIPMap",
-					intf.If.Vxlan.DstAddress)
-				v.Report.AppendToNodeReport(node.Name, errString)
-				continue
-			}
-
-			remoteLoopIF, err := datastore.GetNodeLoopIFInfo(macNode)
-			if err != nil {
-				errCnt++
-				errString := fmt.Sprintf("invalid L2 fib entry '%s':missing loop interface on remote node %s",
-					fib.Fe.PhysAddress, macNode.Name)
-				v.Report.AppendToNodeReport(node.Name, errString)
-				continue
-			}
-
-			if remoteLoopIF.If.PhysAddress == fib.Fe.PhysAddress {
-				if n, err := v.VppCache.RetrieveNodeByLoopMacAddr(fib.Fe.PhysAddress); err == nil {
-					delete(nodeFibMap, n.Name)
-					fibEntryCount++
-				} else {
-					errCnt++
-					v.Report.AppendToNodeReport(node.Name,
-						fmt.Sprintf("validator internal error: inconsistent MAC Address index, MAC %s",
-							fib.Fe.PhysAddress))
-				}
-				continue
-			} else {
-				errCnt++
-				errString := fmt.Sprintf("fib MAC %+v is different than actual MAC "+
-					"%+v", fib.Fe.PhysAddress, remoteLoopIF.If.PhysAddress)
-				v.Report.AppendToNodeReport(node.Name, errString)
-			}
-
-			if len(nodeFibMap) > 0 {
-				errCnt++
-				errString := fmt.Sprintf("missing Fib entries for node %s", node.Name)
-				v.Report.LogErrAndAppendToNodeReport(node.Name, errString)
-				for node := range nodeFibMap {
-					v.Report.AppendToNodeReport(node, node)
-				}
-			}
-		}
-
-		if !fibHasLoopIF {
-			errCnt++
-			errString := fmt.Sprintf("loop interface missing in L2 fib")
-			v.Report.AppendToNodeReport(node.Name, errString)
-			continue
-		}
-
-		if fibEntryCount != len(nodeList) {
-			errCnt++
-			errString := fmt.Sprintf("unexpected number of valid L2 fib entries: have %d, expecting %d",
-				fibEntryCount, len(nodeList))
-			v.Report.AppendToNodeReport(node.Name, errString)
-		}
-		delete(nodemap, node.Name)
-	}
-
-	if len(nodemap) > 0 {
-		for node := range nodemap {
-			errCnt++
-			errString := fmt.Sprintf("Error processing fib for node %s", node)
-			v.Report.AppendToNodeReport(node, errString)
-		}
-
-	}
-
-	if errCnt == 0 {
-		v.Report.AppendToNodeReport(api.GlobalMsg, "L2 Fib validation: OK")
-	} else {
-		v.Report.AppendToNodeReport(api.GlobalMsg,
-			fmt.Sprintf("L2 Fib validation: %d errors found", errCnt))
-	}
-}
-
-// ValidateK8sNodeInfo will make sure that the cache has the same number
-// of k8s nodes and etcd nodes and that each node in one database has a
-// counterpart node in the other database.
-func (v *Validator) ValidateK8sNodeInfo() {
-	nodeList := v.VppCache.RetrieveAllNodes()
-
-	nodeMap := make(map[string]bool)
-	for _, node := range nodeList {
-		nodeMap[node.Name] = true
-=======
 	l2Validator := &l2.Validator{
 		Log:      v.L2Log,
 		VppCache: v.VppCache,
 		K8sCache: v.K8sCache,
 		Report:   v.Report,
->>>>>>> c138208f
 	}
 	l2Validator.Validate()
 
