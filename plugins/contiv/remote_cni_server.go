--- conflicted
+++ resolved
@@ -49,6 +49,9 @@
 	// ipam module used by the CNI server
 	ipam *IPAM
 
+	// generalSetup is true if the config that needs to be applied once (with the first container)
+	// is configured
+	generalSetup bool
 	// counter of connected containers. It is used for generating afpacket names
 	// and assigned ip addresses.
 	counter int
@@ -90,20 +93,20 @@
 	}
 }
 
-<<<<<<< HEAD
+func (s *remoteCNIserver) close() {
+	s.cleanupVswitchConnectivity()
+}
+
 func (s *remoteCNIserver) resync() error {
 	s.Lock()
 	defer s.Unlock()
 
+	/* TODO: not working yet
 	err := s.configureVswitchConnectivity()
 	if err != nil {
 		s.Logger.Error(err)
-	}
-	return err
-=======
-func (s *remoteCNIserver) close() {
-	s.cleanupVswitchConnectivity()
->>>>>>> 40612dd7
+	}*/
+	return nil
 }
 
 // configureVswitchConnectivity configures basic vSwitch VPP connectivity to the host IP stack and to the other hosts.
@@ -115,12 +118,9 @@
 func (s *remoteCNIserver) configureVswitchConnectivity() error {
 
 	s.Logger.Info("Applying basic vSwitch config.")
-
-	// only apply the config if resync hasn't done it already
-	if _, _, found := s.swIfIndex.GetMapping().LookupIdx(vethVPPEndName); found {
-		s.Logger.Info("VSwitch connectivity considered as configured, skipping ...")
-		return nil
-	}
+	s.Logger.Info("Existing interfaces: ", s.swIfIndex.GetMapping().ListNames())
+
+	// TODO: only do this config if resync hasn't done it already
 
 	// used to persist the changes made by this function
 	changes := map[string]proto.Message{}
@@ -211,8 +211,7 @@
 	// configure linux interfaces + linux route in one transaction
 	txn1 := s.vppTxnFactory().Put().
 		LinuxInterface(vethHost).
-		LinuxInterface(vethVpp).
-		StaticRoute(route)
+		LinuxInterface(vethVpp)
 
 	err := txn1.Send().ReceiveReply()
 	if err != nil {
@@ -221,7 +220,7 @@
 	}
 
 	// configure AF_PACKET for the veth - this transaction must be successful in order to continue
-	txn2 := s.vppTxnFactory().Put().VppInterface(interconnectAF)
+	txn2 := s.vppTxnFactory().Put().VppInterface(interconnectAF).StaticRoute(route)
 
 	err = txn2.Send().ReceiveReply()
 	if err != nil {
@@ -292,6 +291,16 @@
 		errMsg     = ""
 		createdIfs []*cni.CNIReply_Interface
 	)
+
+	if !s.generalSetup {
+		// TODO: trigger this automatically after RESYNC is done
+		err := s.configureVswitchConnectivity()
+		if err != nil {
+			s.Logger.Error(err)
+			return s.generateErrorResponse(err)
+		}
+	}
+	s.generalSetup = true
 
 	changes := map[string]proto.Message{}
 	s.counter++
