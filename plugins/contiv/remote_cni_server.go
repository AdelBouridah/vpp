// Copyright (c) 2017 Cisco and/or its affiliates.
//
// Licensed under the Apache License, Version 2.0 (the "License");
// you may not use this file except in compliance with the License.
// You may obtain a copy of the License at:
//
//     http://www.apache.org/licenses/LICENSE-2.0
//
// Unless required by applicable law or agreed to in writing, software
// distributed under the License is distributed on an "AS IS" BASIS,
// WITHOUT WARRANTIES OR CONDITIONS OF ANY KIND, either express or implied.
// See the License for the specific language governing permissions and
// limitations under the License.

package contiv

import (
	"net"
	"strings"
	"sync"
	"time"

	"fmt"

	"git.fd.io/govpp.git/api"
	"github.com/contiv/vpp/plugins/contiv/containeridx"
	"github.com/contiv/vpp/plugins/contiv/ipam"
	"github.com/contiv/vpp/plugins/contiv/model/cni"
	"github.com/contiv/vpp/plugins/kvdbproxy"
	"github.com/gogo/protobuf/proto"
	"github.com/ligato/cn-infra/datasync"
	"github.com/ligato/cn-infra/logging"
	"github.com/ligato/vpp-agent/clientv1/defaultplugins"
	"github.com/ligato/vpp-agent/clientv1/linux"
	"github.com/ligato/vpp-agent/plugins/defaultplugins/ifplugin/ifaceidx"
	vpp_intf "github.com/ligato/vpp-agent/plugins/defaultplugins/ifplugin/model/interfaces"
	"github.com/ligato/vpp-agent/plugins/defaultplugins/l3plugin/model/l3"
	linux_intf "github.com/ligato/vpp-agent/plugins/linuxplugin/ifplugin/model/interfaces"
	"golang.org/x/net/context"
)

type remoteCNIserver struct {
	logging.Logger
	sync.Mutex

	vppLinuxTxnFactory          func() linux.DataChangeDSL
	vppDefaultPluginsTxnFactory func() defaultplugins.DataChangeDSL
	proxy                       kvdbproxy.Proxy
	govppChan                   *api.Channel
	swIfIndex                   ifaceidx.SwIfIndex
	configuredContainers        *containeridx.ConfigIndex
	// hostCalls encapsulates calls for managing linux networking
	hostCalls

	// ipam module used by the CNI server
	ipam *ipam.IPAM

	// counter of connected containers. It is used for generating afpacket names
	// and assigned ip addresses.
	counter int

	// agent microservice label
	agentLabel string

	// unique identifier of the node
	uid uint8

	// node specific configuration
	nodeConfigs []OneNodeConfig

	// other configuration
	tcpChecksumOffloadDisabled bool

	// the variables ensures that add/del requests are processed
	// only when vswitch connectivity is configured
	vswitchConnectivityConfigured bool
	vswitchCond                   *sync.Cond

	// if the flag is true only veth without stn and tcp stack is configured
	disableTCPstack bool
}

const (
	resultOk             uint32 = 0
	resultErr            uint32 = 1
	vethNameMaxLen              = 15
	afPacketNamePrefix          = "afpacket"
	podNameExtraArg             = "K8S_POD_NAME"
	podNamespaceExtraArg        = "K8S_POD_NAMESPACE"
	vethHostEndName             = "vpp1"
	vethVPPEndName              = "vpp2"
	afPacketIPPrefix            = "10.2.1"
)

func newRemoteCNIServer(logger logging.Logger, vppLinuxTxnFactory func() linux.DataChangeDSL,
	vppDefaultPluginsTxnFactory func() defaultplugins.DataChangeDSL, proxy kvdbproxy.Proxy,
	configuredContainers *containeridx.ConfigIndex, govppChan *api.Channel, index ifaceidx.SwIfIndex, agentLabel string,
	config *Config, uid uint8) (*remoteCNIserver, error) {
	ipam, err := ipam.New(logger, uid, &config.IPAMConfig)
	if err != nil {
		return nil, err
	}
	server := &remoteCNIserver{
		Logger:                      logger,
		vppLinuxTxnFactory:          vppLinuxTxnFactory,
		vppDefaultPluginsTxnFactory: vppDefaultPluginsTxnFactory,
		proxy:                      proxy,
		configuredContainers:       configuredContainers,
		hostCalls:                  &linuxCalls{},
		govppChan:                  govppChan,
		swIfIndex:                  index,
		agentLabel:                 agentLabel,
		uid:                        uid,
		ipam:                       ipam,
		nodeConfigs:                config.NodeConfig,
		tcpChecksumOffloadDisabled: config.TCPChecksumOffloadDisabled,
		disableTCPstack:            config.TCPstackDisabled,
	}
	server.vswitchCond = sync.NewCond(&server.Mutex)
	return server, nil
}

func (s *remoteCNIserver) close() {
	s.cleanupVswitchConnectivity()
}

func (s *remoteCNIserver) resync() error {
	s.Lock()
	defer s.Unlock()

	err := s.configureVswitchConnectivity()
	if err != nil {
		s.Logger.Error(err)
	}
	return err
}

// configureVswitchConnectivity configures basic vSwitch VPP connectivity to the host IP stack and to the other hosts.
// Namely, it configures:
//  - physical NIC interface + static routes to PODs on other hosts
//  - loopback instead of physical NIC if NIC is not found
//  - veth pair to host IP stack + AF_PACKET on VPP side
//  - default static route to the host via the veth pair
func (s *remoteCNIserver) configureVswitchConnectivity() error {

	s.Logger.Info("Applying basic vSwitch config.")
	s.Logger.Info("Existing interfaces: ", s.swIfIndex.GetMapping().ListNames())

	// only apply the config if resync hasn't done it already
	if _, _, found := s.swIfIndex.LookupIdx(vethVPPEndName); found {
		s.Logger.Info("VSwitch connectivity is considered configured, skipping...")
		s.vswitchConnectivityConfigured = true
		s.vswitchCond.Broadcast()
		return nil
	}

	// used to persist the changes made by this function
	changes := map[string]proto.Message{}

	// configure physical NIC
	// NOTE that needs to be done as the first step, before adding any other interfaces to VPP to properly fnd the physical NIC name.
	if s.swIfIndex != nil {
		s.Logger.Info("Existing interfaces: ", s.swIfIndex.GetMapping().ListNames())

		// find physical NIC name
		nicName := ""
		config := s.specificConfigForCurrentNode()
		if config != nil && strings.Trim(config.MainVppInterfaceName, " ") != "" {
			nicName = config.MainVppInterfaceName
			s.Logger.Debugf("Physical NIC name taken from config: %v ", nicName)
		} else { //if not configured for this node -> use heuristic
			for _, name := range s.swIfIndex.GetMapping().ListNames() {
				if strings.HasPrefix(name, "local") || strings.HasPrefix(name, "loop") ||
					strings.HasPrefix(name, "host") || strings.HasPrefix(name, "tap") {
					continue
				} else {
					nicName = name
					break
				}
			}
			s.Logger.Debugf("Physical NIC not taken from config, but heuristic was used: %v ", nicName)
		}
		if nicName != "" {
			// configure the physical NIC and static routes to other hosts
			s.Logger.Info("Configuring physical NIC ", nicName)

			// add the NIC config into the transaction
			txn1 := s.vppLinuxTxnFactory().Put()

			nic, err := s.physicalInterface(nicName)
			if err != nil {
				return fmt.Errorf("Can't create structure for interface %v due to error: %v", nicName, err)
			}
			txn1.VppInterface(nic)
			changes[vpp_intf.InterfaceKey(nicName)] = nic

			// execute the config transaction
			err = txn1.Send().ReceiveReply()
			if err != nil {
				s.Logger.Error(err)
				return err
			}
		} else {
			// configure loopback instead of physical NIC
			s.Logger.Debug("Physical NIC not found, configuring loopback instead.")

			// add the NIC config into the transaction
			txn := s.vppLinuxTxnFactory().Put()

			loop, err := s.physicalInterfaceLoopback()
			if err != nil {
				return fmt.Errorf("Can't create structure for loopback interface due to error: %v", err)
			}
			txn.VppInterface(loop)
			changes[vpp_intf.InterfaceKey(loop.Name)] = loop

			// execute the config transaction
			err = txn.Send().ReceiveReply()
			if err != nil {
				s.Logger.Error(err)
				return err
			}
		}
		// configure VPP for other interfaces that were configured in contiv plugin yaml configuration
		if config != nil && len(config.OtherVPPInterfaces) > 0 {
			s.Logger.Debug("Configuring VPP for additional interfaces")

			// match existing interfaces and configuration settings and create VPP configuration objects
			interfaces := make(map[string]*vpp_intf.Interfaces_Interface)
			for _, name := range s.swIfIndex.GetMapping().ListNames() {
				for _, intIP := range config.OtherVPPInterfaces {
					if intIP.InterfaceName == name {
						interfaces[name] = s.physicalInterfaceWithCustomIPAddress(name, intIP.IP)
					}
				}
			}

			// send created configuration to VPP
			if len(interfaces) > 0 {
				tx := s.vppLinuxTxnFactory().Put()
				for intfName, intf := range interfaces {
					tx.VppInterface(intf)
					changes[vpp_intf.InterfaceKey(intfName)] = intf
				}
				err := tx.Send().ReceiveReply()
				if err != nil {
					s.Logger.Error(err)
					return err
				}
			}
		}
	} else {
		s.Logger.Warn("swIfIndex is NULL")
	}

	// configure veths to host IP stack + AF_PACKET + default route to host
	vethHost := s.interconnectVethHost()
	vethVpp := s.interconnectVethVpp()
	interconnectAF := s.interconnectAfpacket()
	route := s.defaultRouteToHost()

	// configure linux interfaces
	txn1 := s.vppLinuxTxnFactory().Put().
		LinuxInterface(vethHost).
		LinuxInterface(vethVpp)

	err := txn1.Send().ReceiveReply()
	if err != nil {
		// ths transaction may fail if interfaces/routes are already configured, log only
		s.Logger.Warn(err)
	}

	// configure AF_PACKET for the veth - this transaction must be successful in order to continue
	txn2 := s.vppLinuxTxnFactory().Put().VppInterface(interconnectAF)

	err = txn2.Send().ReceiveReply()
	if err != nil {
		s.Logger.Error(err)
		return err
	}

	// wait until AF_PACKET is configured otherwise the route is ignored
	// note: this is workaround this should be handled in vpp-agent
	for i := 0; i < 10; i++ {
		if _, _, found := s.swIfIndex.LookupIdx(vethVPPEndName); found {
			break
		}
		time.Sleep(100 * time.Millisecond)
	}

	// configure default static route to the host
	txn3 := s.vppLinuxTxnFactory().Put().StaticRoute(route)
	err = txn3.Send().ReceiveReply()
	if err != nil {
		s.Logger.Error(err)
		return err
	}

	// store changes for persisting
	changes[linux_intf.InterfaceKey(vethHost.Name)] = vethHost
	changes[linux_intf.InterfaceKey(vethVpp.Name)] = vethVpp
	changes[vpp_intf.InterfaceKey(interconnectAF.Name)] = interconnectAF
	_, dstNet, _ := net.ParseCIDR(route.DstIpAddr)
	changes[l3.RouteKey(route.VrfId, dstNet, route.NextHopAddr)] = route

	// configure route to PODs on the host
	// TODO: we should persist this too, once this functionality is implemented in linuxplugin
	err = s.configureRouteOnHost()
	if err != nil {
		s.Logger.Error(err)
		return err
	}

	// persist the changes made by this function in ETCD
	err = s.persistChanges(nil, changes)
	if err != nil {
		s.Logger.Error(err)
		return err
	}

	if !s.disableTCPstack {
		err = s.enableTCPSession()
	}

	s.vswitchConnectivityConfigured = true
	s.vswitchCond.Broadcast()

	return err
}

func (s *remoteCNIserver) specificConfigForCurrentNode() *OneNodeConfig {
	for _, oneNodeConfig := range s.nodeConfigs {
		if oneNodeConfig.NodeName == s.agentLabel {
			return &oneNodeConfig
		}
	}
	return nil
}

// cleanupVswitchConnectivity cleans up basic vSwitch VPP connectivity configuration in the host IP stack.
func (s *remoteCNIserver) cleanupVswitchConnectivity() {
	vethHost := s.interconnectVethHost()
	vethVpp := s.interconnectVethVpp()

	txn := s.vppLinuxTxnFactory().Delete().
		LinuxInterface(vethHost.Name).
		LinuxInterface(vethVpp.Name)

	err := txn.Send().ReceiveReply()
	if err != nil {
		s.Logger.Warn(err)
	}
}

// Add connects the container to the network.
func (s *remoteCNIserver) Add(ctx context.Context, request *cni.CNIRequest) (*cni.CNIReply, error) {
	s.Info("Add request received ", *request)
	return s.configureContainerConnectivity(request)
}

func (s *remoteCNIserver) Delete(ctx context.Context, request *cni.CNIRequest) (*cni.CNIReply, error) {
	s.Info("Delete request received ", *request)
	return s.unconfigureContainerConnectivity(request)
}

// configureContainerConnectivity creates veth pair where
// one end is ns1 namespace, the other is in default namespace.
// the end in default namespace is connected to VPP using afpacket.
func (s *remoteCNIserver) configureContainerConnectivity(request *cni.CNIRequest) (*cni.CNIReply, error) {
	s.Lock()
	for !s.vswitchConnectivityConfigured {
		s.vswitchCond.Wait()
	}
	defer s.Unlock()

	var (
		res        = resultOk
		errMsg     = ""
		createdIfs []*cni.CNIReply_Interface
		nsIndex    uint32
	)

	changes := map[string]proto.Message{}
	s.counter++

	// assign IP address for this POD
	podIP, err := s.ipam.NextPodIP(request.NetworkNamespace)
	if err != nil {
		return nil, fmt.Errorf("Can't get new IP address for pod: %v", err)
	}
	podIPCIDR := podIP.String() + "/32"

	veth1 := s.veth1FromRequest(request, podIPCIDR)
	veth2 := s.veth2FromRequest(request)
	afpacket := s.afpacketFromRequest(request)
	route := s.vppRouteFromRequest(request, podIPCIDR)
	loop := s.loopbackFromRequest(request, podIP.String())

	s.WithFields(logging.Fields{"veth1": veth1, "veth2": veth2, "afpacket": afpacket /*, "route": route*/}).Info("Configuring")

	txn := s.vppLinuxTxnFactory().
		Put().
		LinuxInterface(veth1).
		LinuxInterface(veth2).
		VppInterface(afpacket)

	if !s.disableTCPstack {
		txn.VppInterface(loop)
	}

	err = txn.Send().ReceiveReply()

	if err != nil {
		s.Logger.Error(err)
		return s.generateErrorResponse(err)
	}

	// TODO get rid of this sleep
	time.Sleep(500 * time.Millisecond)

<<<<<<< HEAD
	err = s.vppDefaultPluginsTxnFactory().
		Put().
		StnRules(s.StnRule(podIP, s.afpacketNameFromRequest(request))).
		Send().
		ReceiveReply()
	if err != nil {
		s.Logger.Error(err)
		return s.generateErrorResponse(err)
	}
	s.Logger.Info("Stn configured")

	nsIndex, err := s.addAppNamespace(request.ContainerId, s.loopbackNameFromRequest(request)) //can't be replaced by vpp-agent version(l4 default plugin) due to missing nsIndex return value
	if err != nil {
		s.Logger.Error(err)
		return s.generateErrorResponse(err)
=======
	if !s.disableTCPstack {
		err = s.setupStn(podIP.String(), s.afpacketNameFromRequest(request))
		if err != nil {
			s.Logger.Error(err)
			return s.generateErrorResponse(err)
		}
		s.Logger.Info("Stn configured")

		nsIndex, err = s.addAppNamespace(request.ContainerId, s.loopbackNameFromRequest(request))
		if err != nil {
			s.Logger.Error(err)
			return s.generateErrorResponse(err)
		}
		s.Logger.Info("App namespace configured")
	} else {
		// adding route (container IP -> afPacket) in a separate transaction.
		// afpacket must be already configured
		err = s.vppTxnFactory().Put().StaticRoute(route).Send().ReceiveReply()
		if err != nil {
			s.Logger.Error(err)
			return s.generateErrorResponse(err)
		}
>>>>>>> 089c3dc4
	}
	macAddr, err := s.retrieveContainerMacAddr(request.NetworkNamespace, request.InterfaceName)
	if err != nil {
		s.Logger.Error(err)
		return s.generateErrorResponse(err)
	}
	s.Debug("Container mac: ", macAddr)

	err = s.configureArpOnVpp(request, macAddr, podIP)
	if err != nil {
		s.Logger.Error(err)
		return s.generateErrorResponse(err)
	}

	afName := "host-" + afpacket.Afpacket.HostIfName
	afMac, err := s.getAfPacketMac(afName)
	if err != nil {
		s.Logger.Error(err)
		return s.generateErrorResponse(err)
	}
	s.Logger.Debug("AfPacket mac", afMac.String())

	err = s.configureArpInContainer(afMac, request)
	if err != nil {
		s.Logger.Error(err)
		return s.generateErrorResponse(err)
	}

	err = s.configureRoutesInContainer(request)
	if err != nil {
		s.Logger.Error(err)
		return s.generateErrorResponse(err)
	}

	if !s.disableTCPstack {
		err = s.fixPodToPodCommunication(podIP.String(), afName)
		if err != nil {
			s.Logger.Error(err)
			return s.generateErrorResponse(err)
		}
	}
	// disable TCP checksum offload on the eth0 veth interface in container
	// TODO: this is a temporary workaround, should be reverted once TCP checksum offload issues are resolved on VPP
	if s.tcpChecksumOffloadDisabled {
		err = s.disableTCPChecksumOffload(request)
		if err != nil {
			s.Logger.Error(err)
			return s.generateErrorResponse(err)
		}
	}

	changes[linux_intf.InterfaceKey(veth1.Name)] = veth1
	changes[linux_intf.InterfaceKey(veth2.Name)] = veth2
	changes[vpp_intf.InterfaceKey(afpacket.Name)] = afpacket
	err = s.persistChanges(nil, changes)
	if err != nil {
		s.Logger.Error(err)
		return s.generateErrorResponse(err)
	}
	createdIfs = s.createdInterfaces(veth1)

	if s.configuredContainers != nil {
		extraArgs := s.parseExtraArgs(request.ExtraArguments)
		s.Logger.WithFields(logging.Fields{
			"PodName":      extraArgs[podNameExtraArg],
			"PodNamespace": extraArgs[podNamespaceExtraArg],
		}).Info("Adding into configured container index")
		s.configuredContainers.RegisterContainer(request.ContainerId, &containeridx.Config{
			PodName:      extraArgs[podNameExtraArg],
			PodNamespace: extraArgs[podNamespaceExtraArg],
			Veth1:        veth1,
			Veth2:        veth2,
			Afpacket:     afpacket,
			NsIndex:      nsIndex,
		})
	}

	reply := &cni.CNIReply{
		Result:     res,
		Error:      errMsg,
		Interfaces: createdIfs,
		Routes: []*cni.CNIReply_Route{
			{
				Dst: "0.0.0.0/0",
				Gw:  s.ipam.PodGatewayIP().String(),
			},
		},
	}
	return reply, err
}

func (s *remoteCNIserver) unconfigureContainerConnectivity(request *cni.CNIRequest) (*cni.CNIReply, error) {
	s.Lock()
	for !s.vswitchConnectivityConfigured {
		s.vswitchCond.Wait()
	}
	defer s.Unlock()

	var (
		res    = resultOk
		errMsg = ""
	)

	veth1 := s.veth1NameFromRequest(request)
	veth2 := s.veth2NameFromRequest(request)
	afpacket := s.afpacketNameFromRequest(request)
	loop := s.loopbackNameFromRequest(request)
	s.Info("Removing", []string{veth1, veth2, afpacket, loop})

	err := s.vppLinuxTxnFactory().
		Delete().
		LinuxInterface(veth1).
		LinuxInterface(veth2).
		VppInterface(afpacket).
		VppInterface(loop).
		Put().Send().ReceiveReply()

	if err != nil {
		s.Logger.Error(err)
		return s.generateErrorResponse(err)
	}

	err = s.persistChanges(
		[]string{linux_intf.InterfaceKey(veth1),
			linux_intf.InterfaceKey(veth2),
			vpp_intf.InterfaceKey(afpacket),
		},
		nil,
	)
	if err != nil {
		s.Logger.Error(err)
		return s.generateErrorResponse(err)
	}

	if s.configuredContainers != nil {
		s.configuredContainers.UnregisterContainer(request.ContainerId)
	}

	err = s.ipam.ReleasePodIP(request.NetworkNamespace)
	if err != nil {
		s.Logger.Error(err)
		return s.generateErrorResponse(err)
	}

	reply := &cni.CNIReply{
		Result: res,
		Error:  errMsg,
	}
	return reply, err
}

func (s *remoteCNIserver) generateErrorResponse(err error) (*cni.CNIReply, error) {
	reply := &cni.CNIReply{
		Result: resultErr,
		Error:  err.Error(),
	}
	return reply, err
}

func (s *remoteCNIserver) persistChanges(removedKeys []string, putChanges map[string]proto.Message) error {
	var err error
	// TODO rollback in case of error

	for _, key := range removedKeys {
		s.proxy.AddIgnoreEntry(key, datasync.Delete)
		_, err = s.proxy.Delete(key)
		if err != nil {
			return err
		}
	}

	for k, v := range putChanges {
		s.proxy.AddIgnoreEntry(k, datasync.Put)
		err = s.proxy.Put(k, v)
		if err != nil {
			return err
		}
	}
	return err
}

// createdInterfaces fills the structure containing data of created interfaces
// that is a part of reply to Add request
func (s *remoteCNIserver) createdInterfaces(veth *linux_intf.LinuxInterfaces_Interface) []*cni.CNIReply_Interface {
	return []*cni.CNIReply_Interface{
		{
			Name:    veth.Name,
			Sandbox: veth.Namespace.Name,
			IpAddresses: []*cni.CNIReply_Interface_IP{
				{
					Version: cni.CNIReply_Interface_IP_IPV4,
					Address: veth.IpAddresses[0],
					Gateway: s.ipam.PodGatewayIP().String(),
				},
			},
		},
	}
}

func (s *remoteCNIserver) parseExtraArgs(input string) map[string]string {
	res := map[string]string{}

	pairs := strings.Split(input, ";")
	for i := range pairs {
		kv := strings.Split(pairs[i], "=")
		if len(kv) == 2 {
			res[kv[0]] = kv[1]
		}
	}
	return res
}<|MERGE_RESOLUTION|>--- conflicted
+++ resolved
@@ -418,32 +418,19 @@
 	// TODO get rid of this sleep
 	time.Sleep(500 * time.Millisecond)
 
-<<<<<<< HEAD
-	err = s.vppDefaultPluginsTxnFactory().
-		Put().
-		StnRules(s.StnRule(podIP, s.afpacketNameFromRequest(request))).
-		Send().
-		ReceiveReply()
-	if err != nil {
-		s.Logger.Error(err)
-		return s.generateErrorResponse(err)
-	}
-	s.Logger.Info("Stn configured")
-
-	nsIndex, err := s.addAppNamespace(request.ContainerId, s.loopbackNameFromRequest(request)) //can't be replaced by vpp-agent version(l4 default plugin) due to missing nsIndex return value
-	if err != nil {
-		s.Logger.Error(err)
-		return s.generateErrorResponse(err)
-=======
 	if !s.disableTCPstack {
-		err = s.setupStn(podIP.String(), s.afpacketNameFromRequest(request))
+		err = s.vppDefaultPluginsTxnFactory().
+			Put().
+			StnRules(s.StnRule(podIP, s.afpacketNameFromRequest(request))).
+			Send().
+			ReceiveReply()
 		if err != nil {
 			s.Logger.Error(err)
 			return s.generateErrorResponse(err)
 		}
 		s.Logger.Info("Stn configured")
 
-		nsIndex, err = s.addAppNamespace(request.ContainerId, s.loopbackNameFromRequest(request))
+		nsIndex, err = s.addAppNamespace(request.ContainerId, s.loopbackNameFromRequest(request)) //can't be replaced by vpp-agent version(l4 default plugin) due to missing nsIndex return value
 		if err != nil {
 			s.Logger.Error(err)
 			return s.generateErrorResponse(err)
@@ -452,12 +439,11 @@
 	} else {
 		// adding route (container IP -> afPacket) in a separate transaction.
 		// afpacket must be already configured
-		err = s.vppTxnFactory().Put().StaticRoute(route).Send().ReceiveReply()
+		err = s.vppLinuxTxnFactory().Put().StaticRoute(route).Send().ReceiveReply()
 		if err != nil {
 			s.Logger.Error(err)
 			return s.generateErrorResponse(err)
 		}
->>>>>>> 089c3dc4
 	}
 	macAddr, err := s.retrieveContainerMacAddr(request.NetworkNamespace, request.InterfaceName)
 	if err != nil {
