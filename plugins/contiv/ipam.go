// Copyright (c) 2017 Cisco and/or its affiliates.
//
// Licensed under the Apache License, Version 2.0 (the "License");
// you may not use this file except in compliance with the License.
// You may obtain a copy of the License at:
//
//     http://www.apache.org/licenses/LICENSE-2.0
//
// Unless required by applicable law or agreed to in writing, software
// distributed under the License is distributed on an "AS IS" BASIS,
// WITHOUT WARRANTIES OR CONDITIONS OF ANY KIND, either express or implied.
// See the License for the specific language governing permissions and
// limitations under the License.

package contiv

import (
	"fmt"
	"net"
	"sync"

	"github.com/ligato/cn-infra/logging"
)

const (
	gatewayPodSeqID = 1
)

// IPAM represents the basic Contiv IPAM module.
type IPAM struct {
	logging.Logger
	sync.RWMutex

<<<<<<< HEAD
	hostID                uint8           // identifier of host node for which this IPAM is created for
	podNetworkIPPrefix    net.IPNet       // IPv4 subnet prefix for all pods of one host node (given by hostID)
	allHostsPodSubnetMask net.IPMask      // mask for subnet for all pods across all host nodes
	podNetworkGatewayIP   net.IP          // gateway IP address for pod network of one host node (given by hostID)
	assignedIPs           map[uint32]bool // pool of assigned IP addresses
}

// IPAMConfig is configuration for IPAM module
type IPAMConfig struct {
	PodSubnetCIDR       string // subnet used for all pods across all nodes
	PodNetworkPrefixLen uint8  // prefix length of subnet used for all pods of 1 host node (pod network = pod subnet for one 1 host node)
}

// newIPAM returns new IPAM module to be used on the host.
func newIPAM(logger logging.Logger, hostID uint8, config *IPAMConfig) (*IPAM, error) {
	// create basic IPAM
	ipam := &IPAM{
		Logger: logger,
		hostID: hostID,
=======
	podSubnetCIDR       string // subnet from which individual pod networks are allocated
	podNetworkSubnetID  uint8  // unique ID of the pod subnet on this host, used to calculate podNetworkIPPrefix
	podNetworkIPPrefix  string // prefix with pod network IP, ID of the pod can be appended to this to get the real pod IP
	podNetworkPrefixLen uint32 // prefix length of pod network used on this host
	podSeqID            uint32 // pod sequence number used to allocate an unique pod IP address to each POD
}

// newIPAM returns new IPAM module to be used on the host.
func newIPAM(logger logging.Logger, uid uint32, podSubnetCIDR string, podNetworkPrefixLen uint32, agentLabel string) *IPAM {
	// TODO: use id to compute unique subnet instead of serviceLabel

	ipam := &IPAM{
		Logger:        logger,
		podSubnetCIDR: podSubnetCIDR,
		podSeqID:      1, // .1 wil be the gateway address
>>>>>>> 9885eba0
	}

	// computing IPAM struct variables from IPAM config
	_, podSubnet, err := net.ParseCIDR(config.PodSubnetCIDR)
	if err != nil {
		return nil, fmt.Errorf("Can't parse PodSubnetCIDR \"%v\" : %v", config.PodSubnetCIDR, err)
	}
	podSubnetPrefix, err := ipv4ToUint32(podSubnet.IP)
	if err != nil {
		return nil, err
	}
	podSubnetPrefixLen, _ := podSubnet.Mask.Size()
	if config.PodNetworkPrefixLen <= uint8(podSubnetPrefixLen) {
		return nil, fmt.Errorf("Pod network prefix length (%v) must be higher than pod subnet prefix length (%v)", config.PodNetworkPrefixLen, podSubnetPrefixLen)
	}
	hostPartBitSize := config.PodNetworkPrefixLen - uint8(podSubnetPrefixLen)
	hostIPPart := convertToHostIPPart(hostID, hostPartBitSize)
	podNetworkPrefixUint32 := podSubnetPrefix + (uint32(hostIPPart) << (32 - config.PodNetworkPrefixLen))

	ipam.podNetworkIPPrefix = net.IPNet{
		IP:   uint32ToIpv4(podNetworkPrefixUint32),
		Mask: uint32ToIpv4Mask((1 << uint(config.PodNetworkPrefixLen)) - 1),
	}
	ipam.allHostsPodSubnetMask = uint32ToIpv4Mask((1 << uint(podSubnetPrefixLen)) - 1)
	ipam.podNetworkGatewayIP = uint32ToIpv4(podNetworkPrefixUint32 + gatewayPodSeqID)
	ipam.assignedIPs = make(map[uint32]bool) // TODO: load allocated IP addresses from ETCD (failover use case)

	logger.Infof("IPAM values loaded: %+v", ipam)

	return ipam, nil
}

<<<<<<< HEAD
// getPodNetwork returns pod network for current host (given by hostID given at IPAM creation)
func (i *IPAM) getPodNetwork() *net.IPNet {
=======
// getPodSubnetCIDR returns pod subnet CIDR ("network_address/prefix_length").
func (i *IPAM) getPodSubnetCIDR() string {
	i.RLock()
	defer i.RUnlock()
	return i.podSubnetCIDR
}

// getPodNetworkCIDR returns pod network CIDR ("network_address/prefix_length").
func (i *IPAM) getPodNetworkCIDR() string {
>>>>>>> 9885eba0
	i.RLock()
	defer i.RUnlock()
	podNetwork := newIPNet(i.podNetworkIPPrefix) // defensive copy
	return &podNetwork
}

// getPodGatewayIP returns gateway IP address for the pod network.
func (i *IPAM) getPodGatewayIP() net.IP {
	i.RLock()
	defer i.RUnlock()
	return newIP(i.podNetworkGatewayIP) // defensive copy
}

// getHostID returns unique host ID used to calculate the pod network CIDR.
func (i *IPAM) getHostID() uint8 {
	i.RLock()
	defer i.RUnlock()
	return i.hostID
}

// getNextPodIP returns next available pod IP address.
func (i *IPAM) getNextPodIP() (net.IP, error) {
	i.Lock()
	defer i.Unlock()

	// get network prefix as uint32
	networkPrefix, err := ipv4ToUint32(i.podNetworkIPPrefix.IP)
	if err != nil {
		return nil, err
	}

	// iterate over all possible IP addresses for pod network prefix
	// and take first not assigned IP
	prefixBits, totalBits := i.podNetworkIPPrefix.Mask.Size()
	maxAssignableIPs := 1 << uint(totalBits-prefixBits)
	for j := 0; j < maxAssignableIPs; j++ {
		if j == gatewayPodSeqID {
			continue // gateway IP address can't be assigned as pod
		}
		if _, found := i.assignedIPs[networkPrefix+uint32(j)]; found {
			continue // ignore already assigned IP addresses
		}
		i.assignedIPs[networkPrefix+uint32(j)] = true
		//TODO set etcd for new assigned value

		ipForAssign := uint32ToIpv4(networkPrefix + uint32(j))
		i.Logger.Infof("Assigned new pod IP %s", ipForAssign)
		return ipForAssign, nil
	}

	return nil, fmt.Errorf("No IP address is free for assignment. All IP addresses for pod network %v are already assigned", i.podNetworkIPPrefix)
}

//TODO use releasePodIP func to proper release pod IP addresses
// releasePodIP releases the pod IP address, so that it can be reused by the next pods.
func (i *IPAM) releasePodIP(ip net.IP) error {
	i.Lock()
	defer i.Unlock()

	ipUint32, err := ipv4ToUint32(ip)
	if err != nil {
		return fmt.Errorf("Can't release pod IP: %v", err)
	}
	delete(i.assignedIPs, ipUint32)
	//TODO remove from etcd (if inside etcd)
	return nil
}

// convertToHostIPPart converts hostID to part of IP address that distinguishes pod network IP address prefix among
// different hosts. The result don't have to be that whole hostID, because in IP address there can be allocated
// less space than the size of hostID.
func convertToHostIPPart(hostID uint8, expectedHostPartBitSize uint8) uint8 {
	return hostID & ((1 << expectedHostPartBitSize) - 1) //TODO this is only trimming hostID to expected bit count, do we want to map hostID to some value from config?
}

// ipv4ToUint32 is simple utility function for conversion between IPv4 and uint32
func ipv4ToUint32(ip net.IP) (uint32, error) {
	ip = ip.To4()
	if ip == nil {
		return 0, fmt.Errorf("Ip address %v is not ipv4 address (or ipv6 convertible to ipv4 address)", ip)
	}
	var tmp uint32
	for bytePart := range ip {
		tmp = tmp<<8 + uint32(bytePart)
	}
	return tmp, nil
}

// uint32ToIpv4 is simple utility function for conversion between IPv4 and uint32
func uint32ToIpv4(ip uint32) net.IP {
	return net.IPv4(byte(ip>>24), byte(ip>>16), byte(ip>>8), byte(ip))
}

// uint32ToIpv4Mask is simple utility function for conversion between IPv4Mask and uint32
func uint32ToIpv4Mask(ip uint32) net.IPMask {
	return net.IPv4Mask(byte(ip>>24), byte(ip>>16), byte(ip>>8), byte(ip))
}

// newIPNet is simple utility function to create defend copy of net.IPNet
func newIPNet(ipNet net.IPNet) net.IPNet {
	return net.IPNet{
		IP:   newIP(ipNet.IP),
		Mask: net.IPv4Mask(ipNet.Mask[0], ipNet.Mask[1], ipNet.Mask[2], ipNet.Mask[3]),
	}
}

// newIP is simple utility function to create defend copy of net.IP
func newIP(ip net.IP) net.IP {
	return net.IPv4(ip[0], ip[1], ip[2], ip[3])
}<|MERGE_RESOLUTION|>--- conflicted
+++ resolved
@@ -31,7 +31,9 @@
 	logging.Logger
 	sync.RWMutex
 
-<<<<<<< HEAD
+	//TODO apply podSubnetCIDR to IPAM structures properly
+	podSubnetCIDR       string // subnet from which individual pod networks are allocated
+
 	hostID                uint8           // identifier of host node for which this IPAM is created for
 	podNetworkIPPrefix    net.IPNet       // IPv4 subnet prefix for all pods of one host node (given by hostID)
 	allHostsPodSubnetMask net.IPMask      // mask for subnet for all pods across all host nodes
@@ -45,29 +47,14 @@
 	PodNetworkPrefixLen uint8  // prefix length of subnet used for all pods of 1 host node (pod network = pod subnet for one 1 host node)
 }
 
+//TODO fix hostID from uint8 to uint32
 // newIPAM returns new IPAM module to be used on the host.
-func newIPAM(logger logging.Logger, hostID uint8, config *IPAMConfig) (*IPAM, error) {
+func newIPAM(logger logging.Logger, hostID uint32, config *IPAMConfig) (*IPAM, error) {
 	// create basic IPAM
 	ipam := &IPAM{
 		Logger: logger,
 		hostID: hostID,
-=======
-	podSubnetCIDR       string // subnet from which individual pod networks are allocated
-	podNetworkSubnetID  uint8  // unique ID of the pod subnet on this host, used to calculate podNetworkIPPrefix
-	podNetworkIPPrefix  string // prefix with pod network IP, ID of the pod can be appended to this to get the real pod IP
-	podNetworkPrefixLen uint32 // prefix length of pod network used on this host
-	podSeqID            uint32 // pod sequence number used to allocate an unique pod IP address to each POD
-}
-
-// newIPAM returns new IPAM module to be used on the host.
-func newIPAM(logger logging.Logger, uid uint32, podSubnetCIDR string, podNetworkPrefixLen uint32, agentLabel string) *IPAM {
-	// TODO: use id to compute unique subnet instead of serviceLabel
-
-	ipam := &IPAM{
-		Logger:        logger,
-		podSubnetCIDR: podSubnetCIDR,
-		podSeqID:      1, // .1 wil be the gateway address
->>>>>>> 9885eba0
+		podSubnetCIDR: config.PodSubnetCIDR,
 	}
 
 	// computing IPAM struct variables from IPAM config
@@ -100,20 +87,15 @@
 	return ipam, nil
 }
 
-<<<<<<< HEAD
+// getPodSubnetCIDR returns pod subnet CIDR ("network_address/prefix_length").
+func (i *IPAM) getPodSubnetCIDR() string {
+	i.RLock()
+	defer i.RUnlock()
+	return i.podSubnetCIDR
+}
+
 // getPodNetwork returns pod network for current host (given by hostID given at IPAM creation)
 func (i *IPAM) getPodNetwork() *net.IPNet {
-=======
-// getPodSubnetCIDR returns pod subnet CIDR ("network_address/prefix_length").
-func (i *IPAM) getPodSubnetCIDR() string {
-	i.RLock()
-	defer i.RUnlock()
-	return i.podSubnetCIDR
-}
-
-// getPodNetworkCIDR returns pod network CIDR ("network_address/prefix_length").
-func (i *IPAM) getPodNetworkCIDR() string {
->>>>>>> 9885eba0
 	i.RLock()
 	defer i.RUnlock()
 	podNetwork := newIPNet(i.podNetworkIPPrefix) // defensive copy
