// Copyright (c) 2018 Cisco and/or its affiliates.
//
// Licensed under the Apache License, Version 2.0 (the "License");
// you may not use this file except in compliance with the License.
// You may obtain a copy of the License at:
//
//     http://www.apache.org/licenses/LICENSE-2.0
//
// Unless required by applicable law or agreed to in writing, software
// distributed under the License is distributed on an "AS IS" BASIS,
// WITHOUT WARRANTIES OR CONDITIONS OF ANY KIND, either express or implied.
// See the License for the specific language governing permissions and
// limitations under the License.

package main

import (
	"bytes"
	"fmt"
	"net"
	"os"
	"strings"
	"time"

	"github.com/ligato/cn-infra/config"
	"github.com/ligato/cn-infra/db/keyval"
	"github.com/ligato/cn-infra/db/keyval/etcdv3"
	"github.com/ligato/cn-infra/db/keyval/kvproto"
	"github.com/ligato/cn-infra/servicelabel"

	"git.fd.io/govpp.git/api"
	govpp "git.fd.io/govpp.git/core"

	if_vppcalls "github.com/ligato/vpp-agent/plugins/defaultplugins/ifplugin/vppcalls"
	l3_vppcalls "github.com/ligato/vpp-agent/plugins/defaultplugins/l3plugin/vppcalls"
	"github.com/ligato/vpp-agent/plugins/govppmux"
	if_linuxcalls "github.com/ligato/vpp-agent/plugins/linuxplugin/ifplugin/linuxcalls"
	l3_linuxcalls "github.com/ligato/vpp-agent/plugins/linuxplugin/l3plugin/linuxcalls"

	"github.com/ligato/vpp-agent/plugins/defaultplugins/common/model/interfaces"
	"github.com/ligato/vpp-agent/plugins/defaultplugins/common/model/l3"
	stn_nb "github.com/ligato/vpp-agent/plugins/defaultplugins/common/model/stn"
	if_linux "github.com/ligato/vpp-agent/plugins/linuxplugin/common/model/interfaces"
	l3_linux "github.com/ligato/vpp-agent/plugins/linuxplugin/common/model/l3"

	"github.com/ligato/vpp-agent/plugins/defaultplugins/common/bin_api/dhcp"
	if_binapi "github.com/ligato/vpp-agent/plugins/defaultplugins/common/bin_api/interfaces"
	ip_binapi "github.com/ligato/vpp-agent/plugins/defaultplugins/common/bin_api/ip"
	"github.com/ligato/vpp-agent/plugins/defaultplugins/common/bin_api/vpe"

	"github.com/apparentlymart/go-cidr/cidr"
	"github.com/contiv/vpp/cmd/contiv-stn/model/stn"
	"github.com/contiv/vpp/plugins/contiv"
	"github.com/vishvananda/netlink"
)

const (
	etcdConnectionRetries = 20               // number of retries to connect to ETCD once STN is configured
	vppConnectTimeout     = 20 * time.Second // timeout for connection to VPP
	dhcpConnectTimeout    = 20 * time.Second // timeout to wait for a DHCP offer after configuring DHCP on the interface

	tapHostEndMacAddr       = "00:00:00:00:00:02" // requirement of the VPP STN plugin
	defaultRouteDestination = "0.0.0.0/0"         // destination IP address used for default routes on VPP
)

type vppCfgCtx struct {
	mainIfIdx  uint32
	mainIfName string
	mainIPNet  *net.IPNet
	mainIP     *net.IPNet
}

// configureVpp configures main interface and vpp-host interconnect based on provided STN information.
func configureVpp(contivCfg *contiv.Config, stnData *stn.STNReply, useDHCP bool) (*vppCfgCtx, error) {
	var err error

	// connect to VPP
	govpp.SetControlPingMessages(&vpe.ControlPing{}, &vpe.ControlPingReply{})
	conn, connChan, err := govpp.AsyncConnect(govppmux.NewVppAdapter())
	if err != nil {
		logger.Errorf("Error by connecting to VPP: %v", err)
		return nil, err
	}
	defer conn.Disconnect()

	// wait until connected or until timeout expires
	select {
	case ev := <-connChan:
		if ev.State == govpp.Connected {
			logger.Debug("Connected to VPP.")
		} else {
			logger.Error("Error by connecting to VPP: disconnected")
			return nil, fmt.Errorf("VPP connection error")
		}
	case <-time.After(vppConnectTimeout):
		logger.Errorf("Error by connecting to VPP, not able to connect within %d seconds.", vppConnectTimeout/time.Second)
		return nil, fmt.Errorf("VPP connection timeout")
	}

	// create an API channel
	ch, err := conn.NewAPIChannel()
	if err != nil {
		logger.Errorf("Error by creating GoVPP API channel: %v", err)
		return nil, err
	}
	defer ch.Close()

	cfg := &vppCfgCtx{}

	// determine hardware NIC interface index
	cfg.mainIfIdx, cfg.mainIfName, err = findHwInterfaceIdx(ch)
	if err != nil {
		logger.Errorf("Error by listing HW interfaces: %v", err)
		return nil, err
	}

	// interface tag
	err = if_vppcalls.SetInterfaceTag(cfg.mainIfName, cfg.mainIfIdx, ch, nil)
	if err != nil {
		logger.Errorf("Error by setting the interface %s tag: %v", cfg.mainIfName, err)
		return nil, err
	}

	// interface MTU
	err = if_vppcalls.SetInterfaceMtu(cfg.mainIfIdx, contivCfg.MTUSize, ch, nil)
	if err != nil {
		logger.Errorf("Error by setting the interface %s MTU: %v", cfg.mainIfName, err)
		return nil, err
	}

	// interface up
	err = if_vppcalls.InterfaceAdminUp(cfg.mainIfIdx, ch, nil)
	if err != nil {
		logger.Errorf("Error by enabling the interface %s: %v", cfg.mainIfName, err)
		return nil, err
	}

	// save main interface IP
	if len(stnData.IpAddresses) > 0 {
		ip, addr, _ := net.ParseCIDR(stnData.IpAddresses[0])
		cfg.mainIPNet = &net.IPNet{IP: addr.IP, Mask: addr.Mask} // deep copy
		addr.IP = ip
		cfg.mainIP = addr
	}

	if useDHCP {
		// DHCP-based interface configuration

		// configure DHCP on the interface
		ipChan, err := configureDHCP(ch, cfg.mainIfIdx)
		if err != nil {
			logger.Errorf("Error by configuring DHCP on the interface %s: %v", cfg.mainIfName, err)
			return nil, err
		}

		// wait for the IP address retrieval
		var ip string
		select {
		case ip = <-ipChan:
			logger.Debugf("IP retrieved from DHCP: %s", ip)
		case <-time.After(dhcpConnectTimeout):
			logger.Errorf("Error by configuring DHCP on the interface %s: No address retrieved within %d seconds", cfg.mainIfName, dhcpConnectTimeout/time.Second)
			return nil, fmt.Errorf("DHCP timeout")
		}

		// if there was no IP on the interface previously, use DHCP one
		if cfg.mainIP == nil {
			ip, addr, _ := net.ParseCIDR(ip)
			cfg.mainIPNet = &net.IPNet{IP: addr.IP, Mask: addr.Mask} // deep copy
			addr.IP = ip
			cfg.mainIP = addr
		}

		// the retrieved address must match with the original one
		if ip != cfg.mainIP.String() {
			logger.Errorf("The address retrieved from DHCP (%s) does not match with original address (%s)", ip, cfg.mainIP.String())
			return nil, fmt.Errorf("IP address mismatch")
		}
	} else {
		// static IP -based interface configuration

		// interface IPs
		for _, stnAddr := range stnData.IpAddresses {
			ip, addr, _ := net.ParseCIDR(stnAddr)
			addr.IP = ip

			err = if_vppcalls.AddInterfaceIP(cfg.mainIfIdx, addr, ch, nil)
			if err != nil {
				logger.Errorf("Error by configuring interface IP: %v", err)
				return nil, err
			}
		}

		// interface routes
		for _, stnRoute := range stnData.Routes {
			if stnRoute.NextHopIp == "" {
				continue // skip routes with no next hop IP (link-local)
			}
			var dstIP net.IP
			var dstAddr *net.IPNet
			if stnRoute.DestinationSubnet != "" {
				dstIP, dstAddr, _ = net.ParseCIDR(stnRoute.DestinationSubnet)
				dstAddr.IP = dstIP
			} else {
				_, dstAddr, _ = net.ParseCIDR(defaultRouteDestination)
			}
			nextHopIP := net.ParseIP(stnRoute.NextHopIp).To4()

			sRoute := &l3_vppcalls.Route{
				DstAddr:     *dstAddr,
				NextHopAddr: nextHopIP,
				OutIface:    cfg.mainIfIdx,
			}
			logger.Debug("Configuring static route: ", sRoute)
			err = l3_vppcalls.VppAddRoute(sRoute, ch, nil)
			if err != nil {
				logger.Errorf("Error by configuring route: %v", err)
				return nil, err
			}
		}
	}

	// interconnect TAP
	tapIdx, err := if_vppcalls.AddTapInterface(
		contiv.TapVPPEndLogicalName,
		&interfaces.Interfaces_Interface_Tap{
			HostIfName: contiv.TapHostEndName,
			Version:    uint32(contivCfg.TAPInterfaceVersion),
		}, ch, nil)
	if err != nil {
		logger.Errorf("Error by adding TAP interface: %v", err)
		return nil, err
	}

	err = if_vppcalls.SetInterfaceMac(tapIdx, contiv.HostInterconnectMAC, ch, nil)
	if err != nil {
		logger.Errorf("Error by setting the MAC for TAP: %v", err)
		return nil, err
	}

	err = if_vppcalls.SetInterfaceMtu(tapIdx, contivCfg.MTUSize, ch, nil)
	if err != nil {
<<<<<<< HEAD
		logger.Errorf("Error by setting the MTU for TAP: %v", err)
=======
		logger.Errorf("Error by setting the MTU on TAP interface: %v", err)
>>>>>>> 0819a587
		return nil, err
	}

	err = if_vppcalls.InterfaceAdminUp(tapIdx, ch, nil)
	if err != nil {
		logger.Errorf("Error by enabling the TAP interface: %v", err)
		return nil, err
	}

	if_vppcalls.SetUnnumberedIP(tapIdx, cfg.mainIfIdx, ch, nil)
	if err != nil {
		logger.Errorf("Error by setting the TAP interface as unnumbered: %v", err)
		return nil, err
	}

	// interconnect STN
	if_vppcalls.AddStnRule(tapIdx, &cfg.mainIP.IP, ch, nil)
	if err != nil {
		logger.Errorf("Error by adding STN rule: %v", err)
		return nil, err
	}

	// host-end TAP config
	err = if_linuxcalls.AddInterfaceIP(logger, contiv.TapHostEndName, &net.IPNet{IP: cfg.mainIP.IP, Mask: cfg.mainIP.Mask}, nil)
	if err != nil {
		logger.Errorf("Error by configuring host-end TAP interface IP: %v", err)
		return nil, err
	}
	err = if_linuxcalls.SetInterfaceMac(contiv.TapHostEndName, tapHostEndMacAddr, nil)
	if err != nil {
		logger.Errorf("Error by configuring host-end TAP interface MAC: %v", err)
		return nil, err
	}
	err = if_linuxcalls.SetInterfaceMTU(contiv.TapHostEndName, int(contivCfg.MTUSize), nil)
	if err != nil {
		logger.Errorf("Error by configuring host-end TAP interface MTU: %v", err)
		return nil, err
	}

	// TODO: do this using linuxcalls once supported in vpp-agent
	firstIP, lastIP := cidr.AddressRange(cfg.mainIPNet)
	err = enableArpProxy(ch, cidr.Inc(firstIP), cidr.Dec(lastIP), tapIdx)
	if err != nil {
		logger.Errorf("Error by configuring proxy ARP: %v", err)
		return nil, err
	}

	// host routes
	link, err := netlink.LinkByName(contiv.TapHostEndName)
	if err != nil {
		logger.Errorf("Unable to find link %s: %v", contiv.TapHostEndName, err)
		return nil, err
	}
	for _, stnRoute := range stnData.Routes {
		if stnRoute.NextHopIp == "" {
			continue // skip routes with no next hop IP (link-local)
		}
		var dstIP net.IP
		var dstAddr *net.IPNet
		if stnRoute.DestinationSubnet != "" {
			dstIP, dstAddr, _ = net.ParseCIDR(stnRoute.DestinationSubnet)
			dstAddr.IP = dstIP
		} else {
			_, dstAddr, _ = net.ParseCIDR(defaultRouteDestination)
		}
		nextHopIP := net.ParseIP(stnRoute.NextHopIp)

		err = l3_linuxcalls.AddStaticRoute(
			fmt.Sprintf("route-to-%s", dstAddr.String()),
			&netlink.Route{
				Dst:       dstAddr,
				Gw:        nextHopIP,
				LinkIndex: link.Attrs().Index,
			},
			logger,
			nil)
		if err != nil {
			logger.Errorf("Error by configuring host route to %s: %v", dstAddr.String(), err)
			return nil, err
		}
	}

	return cfg, nil
}

// persistVppConfig persists VPP configuration in ETCD.
func persistVppConfig(contivCfg *contiv.Config, stnData *stn.STNReply, cfg *vppCfgCtx, useDHCP bool) error {
	etcdConfig := &etcdv3.Config{}

	// parse ETCD config file
	err := config.ParseConfigFromYamlFile(*etcdCfgFile, etcdConfig)
	if err != nil {
		logger.Errorf("Error by parsing config YAML file: %v", err)
		return err
	}

	// prepare ETCD config
	etcdCfg, err := etcdv3.ConfigToClientv3(etcdConfig)
	if err != nil {
		logger.Errorf("Error by constructing ETCD config: %v", err)
		return err
	}

	// connect in retry loop
	var conn *etcdv3.BytesConnectionEtcd
	for i := 0; i < etcdConnectionRetries; i++ {
		conn, err = etcdv3.NewEtcdConnectionWithBytes(*etcdCfg, logger)
		if err != nil {
			if i == etcdConnectionRetries-1 {
				logger.Errorf("Error by connecting to ETCD: %v", err)
				return err
			}
			logger.Debugf("ETCD connection retry n. %d", i+1)
		} else {
			// connected
			break
		}
	}

	protoDb := kvproto.NewProtoWrapperWithSerializer(conn, &keyval.SerializerJSON{})
	pb := protoDb.NewBroker(servicelabel.GetDifferentAgentPrefix(os.Getenv(servicelabel.MicroserviceLabelEnvVar)))
	defer protoDb.Close()

	// persist interface config
	ifCfg := &interfaces.Interfaces_Interface{
		Name:    cfg.mainIfName,
		Type:    interfaces.InterfaceType_ETHERNET_CSMACD,
		Enabled: true,
		Mtu:     contivCfg.MTUSize,
	}
	for _, stnAddr := range stnData.IpAddresses {
		ifCfg.IpAddresses = append(ifCfg.IpAddresses, stnAddr)
	}
	// TODO: re-enable after fixing of resync in vpp-agent
	//if useDHCP {
	//	ifCfg.SetDhcpClient = true
	//}
	err = pb.Put(interfaces.InterfaceKey(ifCfg.Name), ifCfg)
	if err != nil {
		logger.Errorf("Error by persisting the main interface config: %v", err)
		return err
	}

	// persist routes
	for _, stnRoute := range stnData.Routes {
		if stnRoute.NextHopIp == "" {
			continue // skip routes with no next hop IP (link-local)
		}
		r := &l3.StaticRoutes_Route{
			DstIpAddr:         stnRoute.DestinationSubnet,
			NextHopAddr:       stnRoute.NextHopIp,
			OutgoingInterface: ifCfg.Name,
		}
		if r.DstIpAddr == "" {
			r.DstIpAddr = defaultRouteDestination
		}
		err = pb.Put(l3.RouteKey(r.VrfId, r.DstIpAddr, r.NextHopAddr), r)
		if err != nil {
			logger.Errorf("Error by persisting route config: %v", err)
			return err
		}
	}

	// host interconnect TAP
	tap := &interfaces.Interfaces_Interface{
		Name:    contiv.TapVPPEndLogicalName,
		Type:    interfaces.InterfaceType_TAP_INTERFACE,
		Enabled: true,
		Mtu:     contivCfg.MTUSize,
		Tap: &interfaces.Interfaces_Interface_Tap{
			HostIfName: contiv.TapHostEndName,
			Version:    uint32(contivCfg.TAPInterfaceVersion),
		},
		PhysAddress: contiv.HostInterconnectMAC,
		Unnumbered: &interfaces.Interfaces_Interface_Unnumbered{
			IsUnnumbered:    true,
			InterfaceWithIP: cfg.mainIfName,
		},
	}
	err = pb.Put(interfaces.InterfaceKey(tap.Name), tap)
	if err != nil {
		logger.Errorf("Error by persisting TAP interface config %v", err)
		return err
	}

	// host interconnect STN
	stnRule := &stn_nb.StnRule{
		RuleName:  "VPP-host-STN",
		Interface: contiv.TapVPPEndLogicalName,
		IpAddress: cfg.mainIP.IP.String(),
	}
	err = pb.Put(stn_nb.Key(stnRule.RuleName), stnRule)
	if err != nil {
		logger.Errorf("Error by persisting STN interface config %v", err)
		return err
	}

	// host-end TAP config
	hostTap := &if_linux.LinuxInterfaces_Interface{
		Name:        contiv.TapHostEndLogicalName,
		HostIfName:  contiv.TapHostEndName,
		Type:        if_linux.LinuxInterfaces_AUTO_TAP,
		Enabled:     true,
		Mtu:         contivCfg.MTUSize,
		PhysAddress: tapHostEndMacAddr,
		IpAddresses: []string{cfg.mainIP.String()},
	}
	err = pb.Put(if_linux.InterfaceKey(hostTap.Name), hostTap)
	if err != nil {
		logger.Errorf("Error by persisting host-end TAP interface config %v", err)
		return err
	}

	// host routes
	for _, stnRoute := range stnData.Routes {
		if stnRoute.NextHopIp == "" {
			continue // skip routes with no next hop IP (link-local)
		}
		route := &l3_linux.LinuxStaticRoutes_Route{
			Name:      fmt.Sprintf("route-to-%s", stnRoute.DestinationSubnet),
			DstIpAddr: stnRoute.DestinationSubnet,
			GwAddr:    stnRoute.NextHopIp,
			Interface: contiv.TapHostEndName, // in case of linux interface, this needs to be HostIfName
		}
		if route.DstIpAddr == "" {
			route.Name = fmt.Sprintf("route-to-%s", defaultRouteDestination)
			route.DstIpAddr = defaultRouteDestination
			route.Default = true
		}
		err = pb.Put(l3_linux.StaticRouteKey(route.Name), route)
		if err != nil {
			logger.Errorf("Error by persisting TAP interface config %v", err)
			return err
		}
	}

	return nil
}

// findHwInterfaceIdx finds index & name of the first available hardware NIC.
func findHwInterfaceIdx(ch *api.Channel) (uint32, string, error) {
	req := &if_binapi.SwInterfaceDump{}
	reqCtx := ch.SendMultiRequest(req)

	ifName := ""
	ifIdx := uint32(0)
	for {
		msg := &if_binapi.SwInterfaceDetails{}
		stop, err := reqCtx.ReceiveReply(msg)
		if stop {
			break // break out of the loop
		}
		if err != nil {
			logger.Errorf("Error by listing interfaces: %v", err)
			return 0, "", err
		}
		name := string(bytes.Trim(msg.InterfaceName, "\x00"))
		if !strings.HasPrefix(name, "local") && !strings.HasPrefix(name, "loop") &&
			!strings.HasPrefix(name, "host") && !strings.HasPrefix(name, "tap") {
			ifName = name
			ifIdx = msg.SwIfIndex
			logger.Debugf("Found HW interface %s, idx=%d", ifName, ifIdx)
			// do not break the loop, we need read till the end
		}
	}

	if ifName == "" {
		return 0, "", fmt.Errorf("no HW interface found")
	}
	return ifIdx, ifName, nil
}

// enableArpProxy enables ARP proxy on specified interface on VPP.
func enableArpProxy(ch *api.Channel, loAddr net.IP, hiAddr net.IP, ifIdx uint32) error {

	logger.Debugf("Enabling ARP proxy for IP range %s - %s, ifIdx %d", loAddr.String(), hiAddr.String(), ifIdx)

	// configure proxy arp pool
	req := &ip_binapi.ProxyArpAddDel{
		VrfID:      0,
		IsAdd:      1,
		LowAddress: []byte(loAddr.To4()),
		HiAddress:  []byte(hiAddr.To4()),
	}
	reply := &ip_binapi.ProxyArpAddDelReply{}

	err := ch.SendRequest(req).ReceiveReply(reply)
	if err != nil {
		return err
	}

	// enable proxy ARP on the interface
	req2 := &ip_binapi.ProxyArpIntfcEnableDisable{
		SwIfIndex:     ifIdx,
		EnableDisable: 1,
	}
	reply2 := &ip_binapi.ProxyArpIntfcEnableDisableReply{}

	err = ch.SendRequest(req2).ReceiveReply(reply2)
	if err != nil {
		return err
	}

	return nil
}

// configureDHCP configures DHCP on an interface on VPP. Returns Go channel where assigned IP will be delivered.
func configureDHCP(ch *api.Channel, ifIdx uint32) (chan string, error) {
	dhcpNotifChan := make(chan api.Message)
	dhcpIPChan := make(chan string)

	logger.Debugf("Enabling DHCP on the interface idx %d", ifIdx)

	// subscribe for the DHCP notifications from VPP
	_, err := ch.SubscribeNotification(dhcpNotifChan, dhcp.NewDhcpComplEvent)
	if err != nil {
		return nil, err
	}

	req := &dhcp.DhcpClientConfig{
		SwIfIndex:     ifIdx,
		IsAdd:         1,
		WantDhcpEvent: 1,
	}
	reply := &dhcp.DhcpClientConfigReply{}

	// configure DHCP on the interface
	err = ch.SendRequest(req).ReceiveReply(reply)
	if err != nil {
		return nil, err
	}

	// asynchronously handle DHCP notifications
	go handleDHCPNotifications(dhcpNotifChan, dhcpIPChan)
	return dhcpIPChan, nil
}

// handleDHCPNotifications handles DHCP state change notifications.
func handleDHCPNotifications(notifCh chan api.Message, dhcpIPChan chan string) {
	for {
		select {
		case msg := <-notifCh:
			switch notif := msg.(type) {
			case *dhcp.DhcpComplEvent:
				var ipAddr string
				if notif.IsIpv6 == 1 {
					ipAddr = fmt.Sprintf("%s/%d", net.IP(notif.HostAddress).To16().String(), notif.MaskWidth)
				} else {
					ipAddr = fmt.Sprintf("%s/%d", net.IP(notif.HostAddress[:4]).To4().String(), notif.MaskWidth)
				}
				logger.Infof("DHCP event: %v, IP: %s", *notif, ipAddr)
				// send the IP via channel
				dhcpIPChan <- ipAddr
				// we can return the go routine, we do not support later changes of the IP
				return
			}
		}
	}
}<|MERGE_RESOLUTION|>--- conflicted
+++ resolved
@@ -240,11 +240,7 @@
 
 	err = if_vppcalls.SetInterfaceMtu(tapIdx, contivCfg.MTUSize, ch, nil)
 	if err != nil {
-<<<<<<< HEAD
-		logger.Errorf("Error by setting the MTU for TAP: %v", err)
-=======
 		logger.Errorf("Error by setting the MTU on TAP interface: %v", err)
->>>>>>> 0819a587
 		return nil, err
 	}
 
