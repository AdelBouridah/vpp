--- conflicted
+++ resolved
@@ -1,14 +1,16 @@
 package contiv
 
 import (
+	"net"
+
 	podmodel "github.com/contiv/vpp/plugins/ksr/model/pod"
-	"net"
 )
 
 // MockContiv is a mock for the Contiv Plugin.
 type MockContiv struct {
 	podIf map[podmodel.ID]string
 	podNs map[podmodel.ID]uint32
+	podNetwork *net.IPNet
 }
 
 // NewMockContiv is a constructor for MockContiv.
@@ -30,21 +32,25 @@
 	mc.podNs[pod] = nsIndex
 }
 
+// SetPodNetwork allows to set what tests will assume as the pod subnet
+// for the current host node.
+func (mc *MockContiv) SetPodNetwork(podNetwork string) {
+	_, mc.podNetwork, _ = net.ParseCIDR(podNetwork)
+}
+
 // GetIfName returns pod's interface name as set previously using SetPodIfName.
 func (mc *MockContiv) GetIfName(podNamespace string, podName string) (name string, exists bool) {
 	name, exists = mc.podIf[podmodel.ID{Name: podName, Namespace: podNamespace}]
 	return name, exists
 }
 
-<<<<<<< HEAD
 // GetNsIndex returns pod's namespace index as set previously using SetPodNsIndex.
 func (mc *MockContiv) GetNsIndex(podNamespace string, podName string) (nsIndex uint32, exists bool) {
 	nsIndex, exists = mc.podNs[podmodel.ID{Name: podName, Namespace: podNamespace}]
 	return nsIndex, exists
-=======
+}
+
 // GetPodNetwork returns static subnet constant that should represent pod subnet for current host node
 func (mc *MockContiv) GetPodNetwork() (podNetwork *net.IPNet) {
-	_, podNetwork, _ = net.ParseCIDR("10.1.1.0/24")
-	return
->>>>>>> efcb8aa4
+	return mc.podNetwork
 }