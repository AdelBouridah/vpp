package linux

import (
	"github.com/ligato/vpp-agent/clientv2/linux"
	"github.com/ligato/vpp-agent/clientv2/vpp"

	"github.com/contiv/vpp/mock/localclient/dsl"
	"github.com/ligato/vpp-agent/api/models/linux/interfaces"
	"github.com/ligato/vpp-agent/api/models/linux/l3"
	"github.com/ligato/vpp-agent/api/models/vpp/abf"
	"github.com/ligato/vpp-agent/api/models/vpp/acl"
	"github.com/ligato/vpp-agent/api/models/vpp/interfaces"
	"github.com/ligato/vpp-agent/api/models/vpp/ipsec"
	"github.com/ligato/vpp-agent/api/models/vpp/l2"
	"github.com/ligato/vpp-agent/api/models/vpp/l3"
	"github.com/ligato/vpp-agent/api/models/vpp/nat"
	"github.com/ligato/vpp-agent/api/models/vpp/punt"
	"github.com/ligato/vpp-agent/api/models/vpp/stn"
)

// MockDataResyncDSL is mock for DataResyncDSL.
type MockDataResyncDSL struct {
	dsl.CommonMockDSL
}

// NewMockDataResyncDSL is a constructor for MockDataResyncDSL.
func NewMockDataResyncDSL(commitFunc dsl.CommitFunc) *MockDataResyncDSL {
	return &MockDataResyncDSL{CommonMockDSL: dsl.NewCommonMockDSL(commitFunc)}
}

// LinuxInterface adds Linux interface to the mock RESYNC request.
func (d *MockDataResyncDSL) LinuxInterface(val *linux_interfaces.Interface) linuxclient.DataResyncDSL {
	key := linux_interfaces.InterfaceKey(val.Name)
	d.Values[key] = val
	return d
}

func (d *MockDataResyncDSL) LinuxArpEntry(val *linux_l3.ARPEntry) linuxclient.DataResyncDSL {
	key := linux_l3.ArpKey(val.Interface, val.IpAddress)
	d.Values[key] = val
	return d
}

func (d *MockDataResyncDSL) LinuxRoute(val *linux_l3.Route) linuxclient.DataResyncDSL {
	key := linux_l3.RouteKey(val.DstNetwork, val.OutgoingInterface)
	d.Values[key] = val
	return d
}

// VppInterface adds VPP interface to the mock RESYNC request.
func (d *MockDataResyncDSL) VppInterface(val *vpp_interfaces.Interface) linuxclient.DataResyncDSL {
	key := vpp_interfaces.InterfaceKey(val.Name)
	d.Values[key] = val
	return d
}

<<<<<<< HEAD
// ABF adds ACL-based forwarding to the RESYNC request.
=======
// ABF adds a request to create or update VPP ACL-based forwarding.
>>>>>>> 0fed420c
func (d *MockDataResyncDSL) ABF(val *vpp_abf.ABF) linuxclient.DataResyncDSL {
	key := vpp_abf.Key(val.Index)
	d.Values[key] = val
	return d
}

// BD adds VPP Bridge Domain to the mock RESYNC request.
func (d *MockDataResyncDSL) BD(val *vpp_l2.BridgeDomain) linuxclient.DataResyncDSL {
	key := vpp_l2.BridgeDomainKey(val.Name)
	d.Values[key] = val
	return d
}

// BDFIB adds VPP L2 FIB to the mock RESYNC request.
func (d *MockDataResyncDSL) BDFIB(val *vpp_l2.FIBEntry) linuxclient.DataResyncDSL {
	key := vpp_l2.FIBKey(val.BridgeDomain, val.PhysAddress)
	d.Values[key] = val
	return d
}

// XConnect adds VPP Cross Connect to the mock RESYNC request.
func (d *MockDataResyncDSL) XConnect(val *vpp_l2.XConnectPair) linuxclient.DataResyncDSL {
	key := vpp_l2.XConnectKey(val.ReceiveInterface)
	d.Values[key] = val
	return d
}

// StaticRoute adds VPP L3 Static Route to the mock RESYNC request.
func (d *MockDataResyncDSL) StaticRoute(val *vpp_l3.Route) linuxclient.DataResyncDSL {
	key := vpp_l3.RouteKey(val.VrfId, val.DstNetwork, val.NextHopAddr)
	d.Values[key] = val
	return d
}

// ACL adds VPP Access Control List to the mock RESYNC request.
func (d *MockDataResyncDSL) ACL(val *vpp_acl.ACL) linuxclient.DataResyncDSL {
	key := vpp_acl.Key(val.Name)
	d.Values[key] = val
	return d
}

// Arp adds L3 ARP entry to the RESYNC request.
func (d *MockDataResyncDSL) Arp(val *vpp_l3.ARPEntry) linuxclient.DataResyncDSL {
	key := vpp_l3.ArpEntryKey(val.Interface, val.IpAddress)
	d.Values[key] = val
	return d
}

// ProxyArp adds L3 proxy ARP to the RESYNC request.
func (d *MockDataResyncDSL) ProxyArp(val *vpp_l3.ProxyARP) linuxclient.DataResyncDSL {
	key := vpp_l3.ProxyARPKey()
	d.Values[key] = val
	return d
}

// IPScanNeighbor adds L3 IP Scan Neighbor to the RESYNC request.
func (d *MockDataResyncDSL) IPScanNeighbor(val *vpp_l3.IPScanNeighbor) linuxclient.DataResyncDSL {
	key := vpp_l3.IPScanNeighborKey()
	d.Values[key] = val
	return d
}

// StnRule adds Stn rule to the RESYNC request.
func (d *MockDataResyncDSL) StnRule(val *vpp_stn.Rule) linuxclient.DataResyncDSL {
	key := vpp_stn.Key(val.Interface, val.IpAddress)
	d.Values[key] = val
	return d
}

// NAT44Global adds a request to RESYNC global configuration for NAT44
func (d *MockDataResyncDSL) NAT44Global(val *vpp_nat.Nat44Global) linuxclient.DataResyncDSL {
	key := vpp_nat.GlobalNAT44Key()
	d.Values[key] = val
	return d
}

// DNAT44 adds a request to RESYNC a new DNAT configuration
func (d *MockDataResyncDSL) DNAT44(val *vpp_nat.DNat44) linuxclient.DataResyncDSL {
	key := vpp_nat.DNAT44Key(val.Label)
	d.Values[key] = val
	return d
}

// IPSecSA adds request to RESYNC a new Security Association
func (d *MockDataResyncDSL) IPSecSA(val *vpp_ipsec.SecurityAssociation) linuxclient.DataResyncDSL {
	key := vpp_ipsec.SAKey(val.Index)
	d.Values[key] = val
	return d
}

// IPSecSPD adds request to RESYNC a new Security Policy Database
func (d *MockDataResyncDSL) IPSecSPD(val *vpp_ipsec.SecurityPolicyDatabase) linuxclient.DataResyncDSL {
	key := vpp_ipsec.SPDKey(val.Index)
	d.Values[key] = val
	return d
}

// PuntIPRedirect adds request to RESYNC a rule used to punt L3 traffic via interface.
func (d *MockDataResyncDSL) PuntIPRedirect(val *vpp_punt.IPRedirect) linuxclient.DataResyncDSL {
	key := vpp_punt.IPRedirectKey(val.L3Protocol, val.TxInterface)
	d.Values[key] = val
	return d
}

// PuntToHost adds request to RESYNC a rule used to punt L4 traffic to a host.
func (d *MockDataResyncDSL) PuntToHost(val *vpp_punt.ToHost) linuxclient.DataResyncDSL {
	key := vpp_punt.ToHostKey(val.L3Protocol, val.L4Protocol, val.Port)
	d.Values[key] = val
	return d
}

<<<<<<< HEAD
// VrfTable adds VPP VRF table to the RESYNC request.
=======
// VrfTable adds VRF table to the RESYNC request.
>>>>>>> 0fed420c
func (d *MockDataResyncDSL) VrfTable(val *vpp_l3.VrfTable) linuxclient.DataResyncDSL {
	key := vpp_l3.VrfTableKey(val.Id, val.Protocol)
	d.Values[key] = val
	return d
}

// Send commits the transaction into the mock DB.
func (d *MockDataResyncDSL) Send() vppclient.Reply {
	err := d.CommitFunc(d.Values)
	return &dsl.Reply{Err: err}
}<|MERGE_RESOLUTION|>--- conflicted
+++ resolved
@@ -54,11 +54,7 @@
 	return d
 }
 
-<<<<<<< HEAD
-// ABF adds ACL-based forwarding to the RESYNC request.
-=======
 // ABF adds a request to create or update VPP ACL-based forwarding.
->>>>>>> 0fed420c
 func (d *MockDataResyncDSL) ABF(val *vpp_abf.ABF) linuxclient.DataResyncDSL {
 	key := vpp_abf.Key(val.Index)
 	d.Values[key] = val
@@ -170,11 +166,7 @@
 	return d
 }
 
-<<<<<<< HEAD
-// VrfTable adds VPP VRF table to the RESYNC request.
-=======
 // VrfTable adds VRF table to the RESYNC request.
->>>>>>> 0fed420c
 func (d *MockDataResyncDSL) VrfTable(val *vpp_l3.VrfTable) linuxclient.DataResyncDSL {
 	key := vpp_l3.VrfTableKey(val.Id, val.Protocol)
 	d.Values[key] = val
