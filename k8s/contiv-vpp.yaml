--- conflicted
+++ resolved
@@ -50,18 +50,14 @@
     network: unix
     endpoint: /var/run/contiv/cni.sock
   http.conf: |
-<<<<<<< HEAD
     endpoint: 0.0.0.0:9999
   bolt.conf: |
     db-path: /var/run/contiv/bolt.db
     file-mode: 432
     lock-timeout: 0
-=======
-      endpoint: 0.0.0.0:9999
   telemetry.conf: |
     polling-interval: 30000000000
     disabled: true
->>>>>>> f9ef4a92
 
 ---
 
@@ -344,13 +340,10 @@
                   fieldPath: spec.nodeName
             - name: ETCD_CONFIG
               value: "/etc/etcd/etcd.conf"
-<<<<<<< HEAD
             - name: BOLT_CONFIG
               value: "/etc/agent/bolt.conf"
-=======
             - name: TELEMETRY_CONFIG
               value: "/etc/agent/telemetry.conf"
->>>>>>> f9ef4a92
           volumeMounts:
             - name: etcd-cfg
               mountPath: /etc/etcd
