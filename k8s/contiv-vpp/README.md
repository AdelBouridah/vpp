--- conflicted
+++ resolved
@@ -60,11 +60,8 @@
 `contiv.stealInterface` | Enable Steal The NIC feature on the specified interface on each node | `""`
 `contiv.stealFirstNIC` | Enable Steal The NIC feature on the first interface on each node | `False`
 `contiv.natExternalTraffic`| NAT cluster-external traffic | `True`
-<<<<<<< HEAD
 `contiv.scanIPNeighbors`| Periodically scan and probe IP neighbors to maintain the ARP table | `True`
-=======
 `contiv.serviceLocalEndpointWeight` | load-balancing weight for locally deployed service endpoints | 1
->>>>>>> 51cdb2da
 `contiv.ipamConfig.podSubnetCIDR` | Pod subnet CIDR | `10.1.0.0/16`
 `contiv.ipamConfig.podNetworkPrefixLen` | Pod network prefix length | `24`
 `contiv.ipamConfig.PodIfIPCIDR` | Subnet CIDR for VPP-side POD addresses | `10.2.1.0/24`
